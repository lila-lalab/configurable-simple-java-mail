<<<<<<< HEAD
[![APACHE v2 License](https://img.shields.io/badge/license-apachev2-blue.svg?style=flat)](LICENSE-2.0.txt) [![Latest Release](https://img.shields.io/maven-central/v/org.simplejavamail/simple-java-mail.svg?style=flat)](https://search.maven.org/#search%7Cgav%7C1%7Cg%3A%22org.simplejavamail%22%20AND%20a%3A%22simple-java-mail%22) [![Javadocs](https://img.shields.io/badge/javadoc-5.0.5-brightgreen.svg?color=brightgreen)](https://www.javadoc.io/doc/org.simplejavamail/simple-java-mail) [![Build Status](https://img.shields.io/travis/bbottema/simple-java-mail.svg?style=flat)](https://travis-ci.org/bbottema/simple-java-mail) [![Codacy](https://img.shields.io/codacy/9f142ca8c8c640c984835a8ae02d29f3.svg?style=flat)](https://www.codacy.com/app/b-bottema/simple-java-mail) ![Java 1.7+](https://img.shields.io/badge/java-1.7+-lightgray.svg)
=======
[![APACHE v2 License](https://img.shields.io/badge/license-apachev2-blue.svg?style=flat)](LICENSE-2.0.txt) 
[![Latest Release](https://img.shields.io/maven-central/v/org.simplejavamail/simple-java-mail.svg?style=flat)](https://search.maven.org/#search%7Cgav%7C1%7Cg%3A%22org.simplejavamail%22%20AND%20a%3A%22simple-java-mail%22) 
[![Javadocs](https://img.shields.io/badge/javadoc-5.0.6-brightgreen.svg?color=brightgreen)](https://www.javadoc.io/doc/org.simplejavamail/simple-java-mail) 
[![Build Status](https://img.shields.io/travis/bbottema/simple-java-mail.svg?style=flat)](https://travis-ci.org/bbottema/simple-java-mail) 
[![Codacy](https://img.shields.io/codacy/9f142ca8c8c640c984835a8ae02d29f3.svg?style=flat)](https://www.codacy.com/app/b-bottema/simple-java-mail)
>>>>>>> 2e04c4ca

# Simple Java Mail #

Simple Java Mail is the simplest to use lightweight mailing library for Java, while being able to send complex emails including **[authenticated socks proxy](http://www.simplejavamail.org/#section-proxy)**(!), **[attachments](http://www.simplejavamail.org/#section-attachments)**, **[embedded images](http://www.simplejavamail.org/#section-embedding)**, **[custom headers and properties](http://www.simplejavamail.org/#section-custom-headers)**, **[robust address validation](http://www.simplejavamail.org/#section-email-validation)**, **[build pattern](http://www.simplejavamail.org/#section-builder-api)** and even **[DKIM signing](http://www.simplejavamail.org/#section-dkim)** and **[external configuration files](http://www.simplejavamail.org/#section-config-properties)** with **property overriding**, **[Spring support](http://www.simplejavamail.org/#section-spring-support)** and **[Email conversion](http://www.simplejavamail.org/#section-converting)** tools. Just send your emails without dealing with [RFC's](http://www.simplejavamail.org/#/rfc).

The Simple Java Mail library is a thin layer on top of the [JavaMail smtp mailing API](https://javaee.github.io/javamail/docs/api/com/sun/mail/smtp/package-summary.html) that allows users to define emails on a high abstraction level without having to deal with mumbo jumbo such as 'multipart' and 'mimemessage'.

### [simplejavamail.org](http://www.simplejavamail.org) ###

```java
EmailBuilder.startingBlank()
EmailBuilder.replyingTo(email)
EmailBuilder.forwarding(email)
EmailBuilder.copying(email)
```

```java
ConfigLoader.loadProperties("simplejavamail.properties"); // optional default
ConfigLoader.loadProperties("overrides.properties"); // optional extra

// almost everything is optional:
Email email = EmailBuilder.startingBlank()
          .to("lollypop", "lolly.pop@somemail.com")
          .to("C. Cane", "candycane@candyshop.org")
          .ccWithFixedName("C. Bo group", "chocobo1@candyshop.org", "chocobo2@candyshop.org")
          .withRecipientsUsingFixedName("Tasting Group", BCC,
                        "taster1@cgroup.org;taster2@cgroup.org;tester &lt;taster3@cgroup.org&gt;")
          .bcc("Mr Sweetnose &lt;snose@candyshop.org&gt;")
          .withReplyTo("lollypop", "lolly.pop@othermail.com")
          .withSubject("hey")
          .withHTMLText("&lt;img src=&#39;cid:wink1&#39;&gt;&lt;b&gt;We should meet up!&lt;/b&gt;&lt;img src=&#39;cid:wink2&#39;&gt;")
          .withPlainText("Please view this email in a modern email client!")
          .withEmbeddedImage("wink1", imageByteArray, "image/png")
          .withEmbeddedImage("wink2", imageDatesource)
          .withAttachment("invitation", pdfByteArray, "application/pdf")
          .withAttachment("dresscode", odfDatasource)
          .withHeader("X-Priority", 5)
          .withReturnReceiptTo()
          .withDispositionNotificationTo("notify-read-emails@candyshop.com")
          .withBounceTo("tech@candyshop.com")
          .signWithDomainKey(privateKeyData, "somemail.com", "selector")
          .buildEmail();

Mailer mailer = MailerBuilder
          .withSMTPServer("smtp.host.com", 587, "user@host.com", "password")
          .withTransportStrategy(TransportStrategy.SMTP_TLS)
          .withProxy("socksproxy.host.com", 1080, "proxy user", "proxy password")
          .withSessionTimeout(10 * 1000)
          .clearEmailAddressCriteria() // turns off email validation
          .withProperty("mail.smtp.sendpartial", true)
          .withDebugLogging(true)
          .buildMailer();

mailer.sendMail(email);
```

---


Simple Java Mail is available in [Maven Central](https://search.maven.org/#search%7Cgav%7C1%7Cg%3A%22org.simplejavamail%22%20AND%20a%3A%22simple-java-mail%22):

```xml
<dependency>
    <groupId>org.simplejavamail</groupId>
    <artifactId>simple-java-mail</artifactId>
    <version>5.0.6</version>
</dependency>
```

### Latest Progress ###

v5.0.1 - [v5.0.6](https://search.maven.org/#artifactdetails%7Corg.simplejavamail%7Csimple-java-mail%7C5.0.6%7Cjar)

- v5.0.6 (3-Oktober-2018): [#167](https://github.com/bbottema/simple-java-mail/issues/167) Email addresses validated despite cleared validation validation criteria
- v5.0.5 (3-Oktober-2018): [#137](https://github.com/bbottema/simple-java-mail/issues/137) When replying to an email with HTML, the result body is 
empty
- v5.0.4 (22-September-2018): [#168](https://github.com/bbottema/simple-java-mail/issues/168) Properties aquired through ConfigLoader should be typed explicitly and converted if necessary
- v5.0.3 (11-April-2018): [#136](https://github.com/bbottema/simple-java-mail/issues/136) ServerConfig class should be public API
- v5.0.2 (7-April-2018): [#135](https://github.com/bbottema/simple-java-mail/issues/135) trustingAllHosts should be public on the Builder API
- v5.0.2 (7-April-2018): [#131](https://github.com/bbottema/simple-java-mail/issues/131) NamedDataSource should implement EncodingAware
- v5.0.1 (10-March-2018): [#130](https://github.com/bbottema/simple-java-mail/issues/130) java.lang.ClassNotFoundException: net.markenwerk.utils.mail.dkim.DkimMessage. Solves the issue of missing optional class DKIM even when not used
 

[v5.0.0](https://search.maven.org/#artifactdetails%7Corg.simplejavamail%7Csimple-java-mail%7C5.0.0%7Cjar) (14-Februari-2018)

Also see the [migration notes](http://www.simplejavamail.org/#/migrate500)

#### New features ####
- [#116](https://github.com/bbottema/simple-java-mail/issues/116) You can now test the connection to the SMTP server
- [#115](https://github.com/bbottema/simple-java-mail/issues/115) Create mailers with a very robust MailerBuilder API, able to ignore defaults as well
- [#114](https://github.com/bbottema/simple-java-mail/issues/114) Create emails with a very robust EmailBuilder API, able to ignore defaults as well. Now includes support for InternetAddress. Also copy emails.
- [#107](https://github.com/bbottema/simple-java-mail/issues/107) You can now easily forward or reply to emails!

#### Security updates ####
- [#111](https://github.com/bbottema/simple-java-mail/issues/111) Protocol properties for SMTPS are now applied properly
- [#105](https://github.com/bbottema/simple-java-mail/issues/105) SMTP tries to upgrade to TLS while SMTP_TLS now enforces it and for both SMTP_TLS and SMTPS, [mail.smtp.ssl.checkserveridentity](https://javaee.github.io/javamail/docs/api/com/sun/mail/smtp/package-summary.html) is set to true 

#### Maintenance updates ####

Complete [Javadoc](https://www.javadoc.io/doc/org.simplejavamail/simple-java-mail) overhaul. Navigating the Javadoc should be much more consistent now (builder API being the single *public* source of truth).

- [#122](https://github.com/bbottema/simple-java-mail/issues/122) The email-rfc2822-validator library has been made a proper Maven dependency (not packaged along anymore)
- [#120](https://github.com/bbottema/simple-java-mail/issues/120) The DKIM library has been made an optional proper Maven dependency (not packaged along anymore)
- [#119](https://github.com/bbottema/simple-java-mail/issues/119) Switched optional Spring dependency version to property and now testing with 4.3.11.RELEASE
- [#113](https://github.com/bbottema/simple-java-mail/issues/113) Updated the underlying JavaMail to 1.6.0

#### Bugfixes ####
- [#110](https://github.com/bbottema/simple-java-mail/issues/110) Trusted hosts should be space-delimited
- [#109](https://github.com/bbottema/simple-java-mail/issues/109) Email headers should be allowed to be empty (now conversion errors can occur as well)
- [#103](https://github.com/bbottema/simple-java-mail/issues/103) Converting to MimeMessage results in an invalid Content-Disposition for attachments


[v4.4.5](https://search.maven.org/#artifactdetails%7Corg.simplejavamail%7Csimple-java-mail%7C4.4.5%7Cjar) (2-September-2017)

- [#101](https://github.com/bbottema/simple-java-mail/issues/101) API backwards compatibility update, reinstate old addRecipient API as deprecated (sorry for removing it abruptly)


[v4.4.4](https://search.maven.org/#artifactdetails%7Corg.simplejavamail%7Csimple-java-mail%7C4.4.4%7Cjar) (23-August-2017)

API usability release. **This relase streamlined the recipient setters, breaking backwards compatibility (but straightforward to fix)**

- [#95](https://github.com/bbottema/simple-java-mail/issues/95) Feature: Add support native API for setting Return-Receipt-To header
- [#93](https://github.com/bbottema/simple-java-mail/issues/93) Feature: Add support native API for setting Disposition-Notification-To header
- [#91](https://github.com/bbottema/simple-java-mail/issues/91) **Feature: Add support for parsing preformatted email addresses that include both name and address**
- [#94](https://github.com/bbottema/simple-java-mail/issues/94) Bugfix: A single EmailBuilder would build emails that all share the same collections for recipients, attachments and embedded images
- [#98](https://github.com/bbottema/simple-java-mail/issues/98) Bugfix: Subject and body content should be optional


[v4.3.0](https://search.maven.org/#artifactdetails%7Corg.simplejavamail%7Csimple-java-mail%7C4.3.0%7Cjar) (12-August-2017)

Security and timeout release. 

This version safeguards against SMTP injection attack from external values entering the library through *Email* instance. Also, this release introduces default/configurable timeouts for connecting, reading and writing when sending an email.

- [#89](https://github.com/bbottema/simple-java-mail/issues/89) Support multiple delimited recipient addresses sharing the same TO/CC/BCC name
- [#88](https://github.com/bbottema/simple-java-mail/issues/88) **Safeguard subject property (and others) against SMTP CRLF injection attacks**
- [#85](https://github.com/bbottema/simple-java-mail/issues/85) **Apply configurable timeouts when sending emails**
- [#83](https://github.com/bbottema/simple-java-mail/issues/83) Parse INLINE attachments without ID as regular attachments when converting (mostly applicable to Apple emails)


[v4.2.3](https://search.maven.org/#artifactdetails%7Corg.simplejavamail%7Csimple-java-mail%7C4.2.3%7Cjar) (21-May-2017)

- [#79](https://github.com/bbottema/simple-java-mail/issues/79): Enhancement: define custom message ID on the Email object
- [#74](https://github.com/bbottema/simple-java-mail/issues/74): v4.2.3-java-6-release: A java6 version with limited capabilities:
    I've released a customised java6 release with a customised outlook-message-parser 1.1.16-java6-release. **This is the last java6 release** I will do, as it is simply too much manual labor to create a limited second edition.

    For this edition, I've removed the JDK7 Phaser completely which has the following consequences:

    - If authenticated proxy is used, the bridging proxy server will not be shut down automatically (and might not run the second time)
    - If mails are sent in async mode, the connection pool will not be shut down anymore by itself
    
    This means your server/application might not stop properly due to lingering processes. To be completely safe, only send emails in sync mode (used by default) and don't use authenticated proxy config.


[v4.2.2](https://search.maven.org/#artifactdetails%7Corg.simplejavamail%7Csimple-java-mail%7C4.2.2%7Cjar) (10-May-2017)

- [#73](https://github.com/bbottema/simple-java-mail/issues/73): Patch: fix for sending emails in async mode, which makes sure the connection pool is always closed when the last *known* email has been sent. Without this fix, the connection pool keeps any parent process running (main thread or Tomcat for example) until a hard kill.


[v4.2.1](https://search.maven.org/#artifactdetails%7Corg.simplejavamail%7Csimple-java-mail%7C4.2.1%7Cjar) (12-Feb-2017)

Patch: streamlined convenience methods for adding recipients.


[v4.2.0](https://search.maven.org/#artifactdetails%7Corg.simplejavamail%7Csimple-java-mail%7C4.2.0%7Cjar) (12-Feb-2017)

**Major feature: Using the EmailConverter you can now convert between Outlook .msg, EML, MimeMessage and Email**!

- [#66](https://github.com/bbottema/simple-java-mail/issues/66): Feature: convert email to EML
- [#65](https://github.com/bbottema/simple-java-mail/issues/65): Feature: read outlook messages from .msg file
- [#64](https://github.com/bbottema/simple-java-mail/issues/64): **Feature: Added support for logging-only mode that skips the actual sending of emails**
- [#63](https://github.com/bbottema/simple-java-mail/issues/63): Feature: Already including in previous patch update: Spring support (read properties from Spring context)
- [#69](https://github.com/bbottema/simple-java-mail/issues/69): Enhancement: Expanded EmailBuilder API to inlude more options for setting (multiple) recipients
- [#70](https://github.com/bbottema/simple-java-mail/issues/70): Enhancement: Most public API now have defensive null-checks for required fields (Fail Fast support)
- [#68](https://github.com/bbottema/simple-java-mail/issues/68): Bugfix: Name should be required for embedded images (added safeguards)
- [#67](https://github.com/bbottema/simple-java-mail/issues/67): Bugfix: Error when name was omitted for attachment
- minor: added methods on AttachmentResource that reads back the content as (encoded) String
- other: internal testing is now done using Wiser SMTP test server for testing live sending emails

**Note**: Starting this release, there will always be a Java6 compatible release as well versioned: "x.y.z-java6-release"


[v4.1.3](https://search.maven.org/#artifactdetails%7Corg.simplejavamail%7Csimple-java-mail%7C4.1.3%7Cjar) (28-Jan-2017)

- [#61](https://github.com/bbottema/simple-java-mail/issues/61): Feature: Add support for providing your own Properties object
- [#63](https://github.com/bbottema/simple-java-mail/issues/63): **Feature: Spring support (read properties from Spring context)**
- [#58](https://github.com/bbottema/simple-java-mail/issues/58): Bugfix: Add support for non-English attachment and embedded image names
- [#62](https://github.com/bbottema/simple-java-mail/issues/62): Bugfix: Empty properties loaded from config should be considered null

**NOTE**: ConfigLoader moved from `/internal/util` to `/util`


[v4.1.2](https://search.maven.org/#artifactdetails%7Corg.simplejavamail%7Csimple-java-mail%7C4.1.2%7Cjar) (07-Nov-2016)

- [#52](https://github.com/bbottema/simple-java-mail/issues/52): bug fix for windows / linux disparity when checking socket status
- [#56](https://github.com/bbottema/simple-java-mail/issues/56): bug fix for IOException when signing dkim with a File reference


[v4.1.1](https://search.maven.org/#artifactdetails%7Corg.simplejavamail%7Csimple-java-mail%7C4.1.1%7Cjar) (30-Jul-2016)

- [#50](https://github.com/bbottema/simple-java-mail/issues/50): bug fix for manual naming datasources


[v4.1.0](https://search.maven.org/#artifactdetails%7Corg.simplejavamail%7Csimple-java-mail%7C4.1.0%7Cjar) (22-Jul-2016)

- [#48](https://github.com/bbottema/simple-java-mail/issues/48): Added programmatic support trusting hosts for SSL connections
- [#47](https://github.com/bbottema/simple-java-mail/issues/47): Honor given names, deduce extension from datasource name, and more robust support for parsing mimemessages


[v4.0.0](https://search.maven.org/#artifactdetails%7Corg.simplejavamail%7Csimple-java-mail%7C4.0.0%7Cjar) (05-Jul-2016)

- [#41](https://github.com/bbottema/simple-java-mail/issues/41): added support for fast parallel batch processing
- [#42](https://github.com/bbottema/simple-java-mail/issues/42): **added support for config files**
- [#43](https://github.com/bbottema/simple-java-mail/issues/43): removed logging implementation dependencies from distribution and documented various sample configs
- [#39](https://github.com/bbottema/simple-java-mail/issues/39): simplified and renamed packages to reflect the domain name of the new website: [simplejavamail.org](http://www.simplejavamail.org)
- [#38](https://github.com/bbottema/simple-java-mail/issues/38): added support for anonymous proxy
- [#38](https://github.com/bbottema/simple-java-mail/issues/38): **added support for authenticated proxy** 

**NOTE**: All packages have been renamed to "org.simplejavamail.(..)"
**NOTE**: Switched to Java 7


[v3.1.1](https://search.maven.org/#artifactdetails%7Corg.codemonkey.simplejavamail%7Csimple-java-mail%7C3.1.1%7Cjar) (11-May-2016)

**Major feature: DKIM support**!

- [#36](https://github.com/bbottema/simple-java-mail/issues/36): Added proper toString and equals methods for the Email classes
- [#33](https://github.com/bbottema/simple-java-mail/issues/33): Added support for DKIM domain key signing

*NOTE*: this is the last release still using Java 6. Next release will be using Java 7.
/edit: starting with 4.2.0 every release will now have a "x.y.z-java6-release" release as well


[v3.0.2](https://search.maven.org/#artifactdetails%7Corg.codemonkey.simplejavamail%7Csimple-java-mail%7C3.0.2%7Cjar) (07-May-2016)

- [#35](https://github.com/bbottema/simple-java-mail/issues/35): added proper .equals() and .toString() methods
- [#34](https://github.com/bbottema/simple-java-mail/issues/34): Fixed bug when disposition is missing (assume it is an attachment)
- other: added findbugs support internally


[v3.0.1](https://search.maven.org/#artifactdetails%7Corg.codemonkey.simplejavamail%7Csimple-java-mail%7C3.0.1%7Cjar) (29-Feb-2016)

  * [#31](https://github.com/bbottema/simple-java-mail/issues/31): Fixed EmailAddressCriteria.DEFAULT and clarified Javadoc


[v3.0.0](https://search.maven.org/#artifactdetails%7Corg.codemonkey.simplejavamail%7Csimple-java-mail%7C3.0.0%7Cjar) (26-Feb-2016)

  * [#30](https://github.com/bbottema/simple-java-mail/issues/30): Improved the demonstration class to include attachments and embedded images
  * [#29](https://github.com/bbottema/simple-java-mail/issues/29): The package has been restructured for future maintenance, breaking backwards compatibility
  * [#28](https://github.com/bbottema/simple-java-mail/issues/28): Re-added improved email validation facility
  * [#22](https://github.com/bbottema/simple-java-mail/issues/22): Added conversion to and from MimeMessage. You can now consume and produce MimeMessage objects with simple-java-mail

  
[v2.5.1](https://search.maven.org/#artifactdetails%7Corg.codemonkey.simplejavamail%7Csimple-java-mail%7C2.5.1%7Cjar) (19-Jan-2016)

  * [#25](https://github.com/bbottema/simple-java-mail/issues/25): Added finally clause that will always close socket properly in case of an exception

  
[v2.5](https://search.maven.org/#artifactdetails%7Corg.codemonkey.simplejavamail%7Csimple-java-mail%7C2.5%7Cjar) (19-Jan-2016)

  * [#24](https://github.com/bbottema/simple-java-mail/issues/24): Updated dependencies SLF4J to 1.7.13 and switched to the updated javax mail package com.sun.mail:javax.mail 1.5.5

  
[v2.4](https://search.maven.org/#artifactdetails%7Corg.codemonkey.simplejavamail%7Csimple-java-mail%7C2.4%7Cjar) (12-Aug-2015)

  * [#21](https://github.com/bbottema/simple-java-mail/issues/21): builder API uses CC and BCC recipient types incorrectly


[v2.3](https://search.maven.org/#artifactdetails%7Corg.codemonkey.simplejavamail%7Csimple-java-mail%7C2.3%7Cjar) (21-Jul-2015)

  * [#19](https://github.com/bbottema/simple-java-mail/issues/19): supporting custom Session Properties now and emergency access to internal Session object.


[v2.2](https://search.maven.org/#artifactdetails%7Corg.codemonkey.simplejavamail%7Csimple-java-mail%7C2.2%7Cjar) (09-May-2015)

  * [#3](https://github.com/bbottema/simple-java-mail/issues/3): turned off email regex validation by default, with the option to turn it back on
  * [#7](https://github.com/bbottema/simple-java-mail/issues/7): fixed NullPointerException when using your own Session instance
  * [#10](https://github.com/bbottema/simple-java-mail/issues/10): properly UTF-8 encode recipient addresses
  * [#14](https://github.com/bbottema/simple-java-mail/issues/14): switched to [SLF4J](https://www.slf4j.org/), so you can easily use your own selected logging framework
  * [#17](https://github.com/bbottema/simple-java-mail/issues/17): Added [fluent interface](https://en.wikipedia.org/wiki/Builder_pattern) for building emails (see [here](http://www.simplejavamail.org/#section-builder-api) for an example)


[v2.1](https://search.maven.org/#artifactdetails%7Corg.codemonkey.simplejavamail%7Csimple-java-mail%7C2.1%7Cjar) (09-Aug-2012)

  * fixed character encoding for reply-to, from, to, body text and headers (to UTF-8)
  * fixed bug where Recipient was not public resulting in uncompilable code when calling email.getRecipients()


[v2.0](https://search.maven.org/#artifactdetails%7Corg.codemonkey.simplejavamail%7Csimple-java-mail%7C2.0%7Cjar) (20-Aug-2011)

  * added support for adding open headers, such as 'X-Priority: 2'


[v1.9.1](https://search.maven.org/#artifactdetails%7Corg.codemonkey.simplejavamail%7Csimple-java-mail%7C1.9.1%7Cjar) (08-Aug-2011)

  * updated for Maven support


v1.9 (6-Aug-2011)

  * added support for JavaMail's reply-to address
  * made port optional as to support port defaulting based on protocol
  * added transport strategy default in the createSession method
  * tightened up thrown exceptions (MailException instead of RuntimeException)
  * added and fixed [Javadoc](https://www.javadoc.io/doc/org.simplejavamail/simple-java-mail)


v1.8

  * Added support for TLS (tested with gmail)


v1.7 (22-Mar-2011)

Added support for SSL! (tested with gmail)

  * improved argument validation when creating a Mailer without preconfigured Session instance

known possible issue: SSL self-signed certificates might not work (yet). Please let me know by e-mail or create a new issue


v1.6

Completed migration to Java Simple Mail project.

  * removed all Vesijama references
  * updated TestMail demonstration class for clarification
  * updated readme.txt for test run instructions
  * included log4j.properties


v1.4 (15-Jan-2011)


vX.X (26-Apr-2009)

  * Initial upload to Google Code.

<|MERGE_RESOLUTION|>--- conflicted
+++ resolved
@@ -1,347 +1,344 @@
-<<<<<<< HEAD
-[![APACHE v2 License](https://img.shields.io/badge/license-apachev2-blue.svg?style=flat)](LICENSE-2.0.txt) [![Latest Release](https://img.shields.io/maven-central/v/org.simplejavamail/simple-java-mail.svg?style=flat)](https://search.maven.org/#search%7Cgav%7C1%7Cg%3A%22org.simplejavamail%22%20AND%20a%3A%22simple-java-mail%22) [![Javadocs](https://img.shields.io/badge/javadoc-5.0.5-brightgreen.svg?color=brightgreen)](https://www.javadoc.io/doc/org.simplejavamail/simple-java-mail) [![Build Status](https://img.shields.io/travis/bbottema/simple-java-mail.svg?style=flat)](https://travis-ci.org/bbottema/simple-java-mail) [![Codacy](https://img.shields.io/codacy/9f142ca8c8c640c984835a8ae02d29f3.svg?style=flat)](https://www.codacy.com/app/b-bottema/simple-java-mail) ![Java 1.7+](https://img.shields.io/badge/java-1.7+-lightgray.svg)
-=======
-[![APACHE v2 License](https://img.shields.io/badge/license-apachev2-blue.svg?style=flat)](LICENSE-2.0.txt) 
-[![Latest Release](https://img.shields.io/maven-central/v/org.simplejavamail/simple-java-mail.svg?style=flat)](https://search.maven.org/#search%7Cgav%7C1%7Cg%3A%22org.simplejavamail%22%20AND%20a%3A%22simple-java-mail%22) 
-[![Javadocs](https://img.shields.io/badge/javadoc-5.0.6-brightgreen.svg?color=brightgreen)](https://www.javadoc.io/doc/org.simplejavamail/simple-java-mail) 
-[![Build Status](https://img.shields.io/travis/bbottema/simple-java-mail.svg?style=flat)](https://travis-ci.org/bbottema/simple-java-mail) 
-[![Codacy](https://img.shields.io/codacy/9f142ca8c8c640c984835a8ae02d29f3.svg?style=flat)](https://www.codacy.com/app/b-bottema/simple-java-mail)
->>>>>>> 2e04c4ca
-
-# Simple Java Mail #
-
-Simple Java Mail is the simplest to use lightweight mailing library for Java, while being able to send complex emails including **[authenticated socks proxy](http://www.simplejavamail.org/#section-proxy)**(!), **[attachments](http://www.simplejavamail.org/#section-attachments)**, **[embedded images](http://www.simplejavamail.org/#section-embedding)**, **[custom headers and properties](http://www.simplejavamail.org/#section-custom-headers)**, **[robust address validation](http://www.simplejavamail.org/#section-email-validation)**, **[build pattern](http://www.simplejavamail.org/#section-builder-api)** and even **[DKIM signing](http://www.simplejavamail.org/#section-dkim)** and **[external configuration files](http://www.simplejavamail.org/#section-config-properties)** with **property overriding**, **[Spring support](http://www.simplejavamail.org/#section-spring-support)** and **[Email conversion](http://www.simplejavamail.org/#section-converting)** tools. Just send your emails without dealing with [RFC's](http://www.simplejavamail.org/#/rfc).
-
-The Simple Java Mail library is a thin layer on top of the [JavaMail smtp mailing API](https://javaee.github.io/javamail/docs/api/com/sun/mail/smtp/package-summary.html) that allows users to define emails on a high abstraction level without having to deal with mumbo jumbo such as 'multipart' and 'mimemessage'.
-
-### [simplejavamail.org](http://www.simplejavamail.org) ###
-
-```java
-EmailBuilder.startingBlank()
-EmailBuilder.replyingTo(email)
-EmailBuilder.forwarding(email)
-EmailBuilder.copying(email)
-```
-
-```java
-ConfigLoader.loadProperties("simplejavamail.properties"); // optional default
-ConfigLoader.loadProperties("overrides.properties"); // optional extra
-
-// almost everything is optional:
-Email email = EmailBuilder.startingBlank()
-          .to("lollypop", "lolly.pop@somemail.com")
-          .to("C. Cane", "candycane@candyshop.org")
-          .ccWithFixedName("C. Bo group", "chocobo1@candyshop.org", "chocobo2@candyshop.org")
-          .withRecipientsUsingFixedName("Tasting Group", BCC,
-                        "taster1@cgroup.org;taster2@cgroup.org;tester &lt;taster3@cgroup.org&gt;")
-          .bcc("Mr Sweetnose &lt;snose@candyshop.org&gt;")
-          .withReplyTo("lollypop", "lolly.pop@othermail.com")
-          .withSubject("hey")
-          .withHTMLText("&lt;img src=&#39;cid:wink1&#39;&gt;&lt;b&gt;We should meet up!&lt;/b&gt;&lt;img src=&#39;cid:wink2&#39;&gt;")
-          .withPlainText("Please view this email in a modern email client!")
-          .withEmbeddedImage("wink1", imageByteArray, "image/png")
-          .withEmbeddedImage("wink2", imageDatesource)
-          .withAttachment("invitation", pdfByteArray, "application/pdf")
-          .withAttachment("dresscode", odfDatasource)
-          .withHeader("X-Priority", 5)
-          .withReturnReceiptTo()
-          .withDispositionNotificationTo("notify-read-emails@candyshop.com")
-          .withBounceTo("tech@candyshop.com")
-          .signWithDomainKey(privateKeyData, "somemail.com", "selector")
-          .buildEmail();
-
-Mailer mailer = MailerBuilder
-          .withSMTPServer("smtp.host.com", 587, "user@host.com", "password")
-          .withTransportStrategy(TransportStrategy.SMTP_TLS)
-          .withProxy("socksproxy.host.com", 1080, "proxy user", "proxy password")
-          .withSessionTimeout(10 * 1000)
-          .clearEmailAddressCriteria() // turns off email validation
-          .withProperty("mail.smtp.sendpartial", true)
-          .withDebugLogging(true)
-          .buildMailer();
-
-mailer.sendMail(email);
-```
-
----
-
-
-Simple Java Mail is available in [Maven Central](https://search.maven.org/#search%7Cgav%7C1%7Cg%3A%22org.simplejavamail%22%20AND%20a%3A%22simple-java-mail%22):
-
-```xml
-<dependency>
-    <groupId>org.simplejavamail</groupId>
-    <artifactId>simple-java-mail</artifactId>
-    <version>5.0.6</version>
-</dependency>
-```
-
-### Latest Progress ###
-
-v5.0.1 - [v5.0.6](https://search.maven.org/#artifactdetails%7Corg.simplejavamail%7Csimple-java-mail%7C5.0.6%7Cjar)
-
-- v5.0.6 (3-Oktober-2018): [#167](https://github.com/bbottema/simple-java-mail/issues/167) Email addresses validated despite cleared validation validation criteria
-- v5.0.5 (3-Oktober-2018): [#137](https://github.com/bbottema/simple-java-mail/issues/137) When replying to an email with HTML, the result body is 
-empty
-- v5.0.4 (22-September-2018): [#168](https://github.com/bbottema/simple-java-mail/issues/168) Properties aquired through ConfigLoader should be typed explicitly and converted if necessary
-- v5.0.3 (11-April-2018): [#136](https://github.com/bbottema/simple-java-mail/issues/136) ServerConfig class should be public API
-- v5.0.2 (7-April-2018): [#135](https://github.com/bbottema/simple-java-mail/issues/135) trustingAllHosts should be public on the Builder API
-- v5.0.2 (7-April-2018): [#131](https://github.com/bbottema/simple-java-mail/issues/131) NamedDataSource should implement EncodingAware
-- v5.0.1 (10-March-2018): [#130](https://github.com/bbottema/simple-java-mail/issues/130) java.lang.ClassNotFoundException: net.markenwerk.utils.mail.dkim.DkimMessage. Solves the issue of missing optional class DKIM even when not used
- 
-
-[v5.0.0](https://search.maven.org/#artifactdetails%7Corg.simplejavamail%7Csimple-java-mail%7C5.0.0%7Cjar) (14-Februari-2018)
-
-Also see the [migration notes](http://www.simplejavamail.org/#/migrate500)
-
-#### New features ####
-- [#116](https://github.com/bbottema/simple-java-mail/issues/116) You can now test the connection to the SMTP server
-- [#115](https://github.com/bbottema/simple-java-mail/issues/115) Create mailers with a very robust MailerBuilder API, able to ignore defaults as well
-- [#114](https://github.com/bbottema/simple-java-mail/issues/114) Create emails with a very robust EmailBuilder API, able to ignore defaults as well. Now includes support for InternetAddress. Also copy emails.
-- [#107](https://github.com/bbottema/simple-java-mail/issues/107) You can now easily forward or reply to emails!
-
-#### Security updates ####
-- [#111](https://github.com/bbottema/simple-java-mail/issues/111) Protocol properties for SMTPS are now applied properly
-- [#105](https://github.com/bbottema/simple-java-mail/issues/105) SMTP tries to upgrade to TLS while SMTP_TLS now enforces it and for both SMTP_TLS and SMTPS, [mail.smtp.ssl.checkserveridentity](https://javaee.github.io/javamail/docs/api/com/sun/mail/smtp/package-summary.html) is set to true 
-
-#### Maintenance updates ####
-
-Complete [Javadoc](https://www.javadoc.io/doc/org.simplejavamail/simple-java-mail) overhaul. Navigating the Javadoc should be much more consistent now (builder API being the single *public* source of truth).
-
-- [#122](https://github.com/bbottema/simple-java-mail/issues/122) The email-rfc2822-validator library has been made a proper Maven dependency (not packaged along anymore)
-- [#120](https://github.com/bbottema/simple-java-mail/issues/120) The DKIM library has been made an optional proper Maven dependency (not packaged along anymore)
-- [#119](https://github.com/bbottema/simple-java-mail/issues/119) Switched optional Spring dependency version to property and now testing with 4.3.11.RELEASE
-- [#113](https://github.com/bbottema/simple-java-mail/issues/113) Updated the underlying JavaMail to 1.6.0
-
-#### Bugfixes ####
-- [#110](https://github.com/bbottema/simple-java-mail/issues/110) Trusted hosts should be space-delimited
-- [#109](https://github.com/bbottema/simple-java-mail/issues/109) Email headers should be allowed to be empty (now conversion errors can occur as well)
-- [#103](https://github.com/bbottema/simple-java-mail/issues/103) Converting to MimeMessage results in an invalid Content-Disposition for attachments
-
-
-[v4.4.5](https://search.maven.org/#artifactdetails%7Corg.simplejavamail%7Csimple-java-mail%7C4.4.5%7Cjar) (2-September-2017)
-
-- [#101](https://github.com/bbottema/simple-java-mail/issues/101) API backwards compatibility update, reinstate old addRecipient API as deprecated (sorry for removing it abruptly)
-
-
-[v4.4.4](https://search.maven.org/#artifactdetails%7Corg.simplejavamail%7Csimple-java-mail%7C4.4.4%7Cjar) (23-August-2017)
-
-API usability release. **This relase streamlined the recipient setters, breaking backwards compatibility (but straightforward to fix)**
-
-- [#95](https://github.com/bbottema/simple-java-mail/issues/95) Feature: Add support native API for setting Return-Receipt-To header
-- [#93](https://github.com/bbottema/simple-java-mail/issues/93) Feature: Add support native API for setting Disposition-Notification-To header
-- [#91](https://github.com/bbottema/simple-java-mail/issues/91) **Feature: Add support for parsing preformatted email addresses that include both name and address**
-- [#94](https://github.com/bbottema/simple-java-mail/issues/94) Bugfix: A single EmailBuilder would build emails that all share the same collections for recipients, attachments and embedded images
-- [#98](https://github.com/bbottema/simple-java-mail/issues/98) Bugfix: Subject and body content should be optional
-
-
-[v4.3.0](https://search.maven.org/#artifactdetails%7Corg.simplejavamail%7Csimple-java-mail%7C4.3.0%7Cjar) (12-August-2017)
-
-Security and timeout release. 
-
-This version safeguards against SMTP injection attack from external values entering the library through *Email* instance. Also, this release introduces default/configurable timeouts for connecting, reading and writing when sending an email.
-
-- [#89](https://github.com/bbottema/simple-java-mail/issues/89) Support multiple delimited recipient addresses sharing the same TO/CC/BCC name
-- [#88](https://github.com/bbottema/simple-java-mail/issues/88) **Safeguard subject property (and others) against SMTP CRLF injection attacks**
-- [#85](https://github.com/bbottema/simple-java-mail/issues/85) **Apply configurable timeouts when sending emails**
-- [#83](https://github.com/bbottema/simple-java-mail/issues/83) Parse INLINE attachments without ID as regular attachments when converting (mostly applicable to Apple emails)
-
-
-[v4.2.3](https://search.maven.org/#artifactdetails%7Corg.simplejavamail%7Csimple-java-mail%7C4.2.3%7Cjar) (21-May-2017)
-
-- [#79](https://github.com/bbottema/simple-java-mail/issues/79): Enhancement: define custom message ID on the Email object
-- [#74](https://github.com/bbottema/simple-java-mail/issues/74): v4.2.3-java-6-release: A java6 version with limited capabilities:
-    I've released a customised java6 release with a customised outlook-message-parser 1.1.16-java6-release. **This is the last java6 release** I will do, as it is simply too much manual labor to create a limited second edition.
-
-    For this edition, I've removed the JDK7 Phaser completely which has the following consequences:
-
-    - If authenticated proxy is used, the bridging proxy server will not be shut down automatically (and might not run the second time)
-    - If mails are sent in async mode, the connection pool will not be shut down anymore by itself
-    
-    This means your server/application might not stop properly due to lingering processes. To be completely safe, only send emails in sync mode (used by default) and don't use authenticated proxy config.
-
-
-[v4.2.2](https://search.maven.org/#artifactdetails%7Corg.simplejavamail%7Csimple-java-mail%7C4.2.2%7Cjar) (10-May-2017)
-
-- [#73](https://github.com/bbottema/simple-java-mail/issues/73): Patch: fix for sending emails in async mode, which makes sure the connection pool is always closed when the last *known* email has been sent. Without this fix, the connection pool keeps any parent process running (main thread or Tomcat for example) until a hard kill.
-
-
-[v4.2.1](https://search.maven.org/#artifactdetails%7Corg.simplejavamail%7Csimple-java-mail%7C4.2.1%7Cjar) (12-Feb-2017)
-
-Patch: streamlined convenience methods for adding recipients.
-
-
-[v4.2.0](https://search.maven.org/#artifactdetails%7Corg.simplejavamail%7Csimple-java-mail%7C4.2.0%7Cjar) (12-Feb-2017)
-
-**Major feature: Using the EmailConverter you can now convert between Outlook .msg, EML, MimeMessage and Email**!
-
-- [#66](https://github.com/bbottema/simple-java-mail/issues/66): Feature: convert email to EML
-- [#65](https://github.com/bbottema/simple-java-mail/issues/65): Feature: read outlook messages from .msg file
-- [#64](https://github.com/bbottema/simple-java-mail/issues/64): **Feature: Added support for logging-only mode that skips the actual sending of emails**
-- [#63](https://github.com/bbottema/simple-java-mail/issues/63): Feature: Already including in previous patch update: Spring support (read properties from Spring context)
-- [#69](https://github.com/bbottema/simple-java-mail/issues/69): Enhancement: Expanded EmailBuilder API to inlude more options for setting (multiple) recipients
-- [#70](https://github.com/bbottema/simple-java-mail/issues/70): Enhancement: Most public API now have defensive null-checks for required fields (Fail Fast support)
-- [#68](https://github.com/bbottema/simple-java-mail/issues/68): Bugfix: Name should be required for embedded images (added safeguards)
-- [#67](https://github.com/bbottema/simple-java-mail/issues/67): Bugfix: Error when name was omitted for attachment
-- minor: added methods on AttachmentResource that reads back the content as (encoded) String
-- other: internal testing is now done using Wiser SMTP test server for testing live sending emails
-
-**Note**: Starting this release, there will always be a Java6 compatible release as well versioned: "x.y.z-java6-release"
-
-
-[v4.1.3](https://search.maven.org/#artifactdetails%7Corg.simplejavamail%7Csimple-java-mail%7C4.1.3%7Cjar) (28-Jan-2017)
-
-- [#61](https://github.com/bbottema/simple-java-mail/issues/61): Feature: Add support for providing your own Properties object
-- [#63](https://github.com/bbottema/simple-java-mail/issues/63): **Feature: Spring support (read properties from Spring context)**
-- [#58](https://github.com/bbottema/simple-java-mail/issues/58): Bugfix: Add support for non-English attachment and embedded image names
-- [#62](https://github.com/bbottema/simple-java-mail/issues/62): Bugfix: Empty properties loaded from config should be considered null
-
-**NOTE**: ConfigLoader moved from `/internal/util` to `/util`
-
-
-[v4.1.2](https://search.maven.org/#artifactdetails%7Corg.simplejavamail%7Csimple-java-mail%7C4.1.2%7Cjar) (07-Nov-2016)
-
-- [#52](https://github.com/bbottema/simple-java-mail/issues/52): bug fix for windows / linux disparity when checking socket status
-- [#56](https://github.com/bbottema/simple-java-mail/issues/56): bug fix for IOException when signing dkim with a File reference
-
-
-[v4.1.1](https://search.maven.org/#artifactdetails%7Corg.simplejavamail%7Csimple-java-mail%7C4.1.1%7Cjar) (30-Jul-2016)
-
-- [#50](https://github.com/bbottema/simple-java-mail/issues/50): bug fix for manual naming datasources
-
-
-[v4.1.0](https://search.maven.org/#artifactdetails%7Corg.simplejavamail%7Csimple-java-mail%7C4.1.0%7Cjar) (22-Jul-2016)
-
-- [#48](https://github.com/bbottema/simple-java-mail/issues/48): Added programmatic support trusting hosts for SSL connections
-- [#47](https://github.com/bbottema/simple-java-mail/issues/47): Honor given names, deduce extension from datasource name, and more robust support for parsing mimemessages
-
-
-[v4.0.0](https://search.maven.org/#artifactdetails%7Corg.simplejavamail%7Csimple-java-mail%7C4.0.0%7Cjar) (05-Jul-2016)
-
-- [#41](https://github.com/bbottema/simple-java-mail/issues/41): added support for fast parallel batch processing
-- [#42](https://github.com/bbottema/simple-java-mail/issues/42): **added support for config files**
-- [#43](https://github.com/bbottema/simple-java-mail/issues/43): removed logging implementation dependencies from distribution and documented various sample configs
-- [#39](https://github.com/bbottema/simple-java-mail/issues/39): simplified and renamed packages to reflect the domain name of the new website: [simplejavamail.org](http://www.simplejavamail.org)
-- [#38](https://github.com/bbottema/simple-java-mail/issues/38): added support for anonymous proxy
-- [#38](https://github.com/bbottema/simple-java-mail/issues/38): **added support for authenticated proxy** 
-
-**NOTE**: All packages have been renamed to "org.simplejavamail.(..)"
-**NOTE**: Switched to Java 7
-
-
-[v3.1.1](https://search.maven.org/#artifactdetails%7Corg.codemonkey.simplejavamail%7Csimple-java-mail%7C3.1.1%7Cjar) (11-May-2016)
-
-**Major feature: DKIM support**!
-
-- [#36](https://github.com/bbottema/simple-java-mail/issues/36): Added proper toString and equals methods for the Email classes
-- [#33](https://github.com/bbottema/simple-java-mail/issues/33): Added support for DKIM domain key signing
-
-*NOTE*: this is the last release still using Java 6. Next release will be using Java 7.
-/edit: starting with 4.2.0 every release will now have a "x.y.z-java6-release" release as well
-
-
-[v3.0.2](https://search.maven.org/#artifactdetails%7Corg.codemonkey.simplejavamail%7Csimple-java-mail%7C3.0.2%7Cjar) (07-May-2016)
-
-- [#35](https://github.com/bbottema/simple-java-mail/issues/35): added proper .equals() and .toString() methods
-- [#34](https://github.com/bbottema/simple-java-mail/issues/34): Fixed bug when disposition is missing (assume it is an attachment)
-- other: added findbugs support internally
-
-
-[v3.0.1](https://search.maven.org/#artifactdetails%7Corg.codemonkey.simplejavamail%7Csimple-java-mail%7C3.0.1%7Cjar) (29-Feb-2016)
-
-  * [#31](https://github.com/bbottema/simple-java-mail/issues/31): Fixed EmailAddressCriteria.DEFAULT and clarified Javadoc
-
-
-[v3.0.0](https://search.maven.org/#artifactdetails%7Corg.codemonkey.simplejavamail%7Csimple-java-mail%7C3.0.0%7Cjar) (26-Feb-2016)
-
-  * [#30](https://github.com/bbottema/simple-java-mail/issues/30): Improved the demonstration class to include attachments and embedded images
-  * [#29](https://github.com/bbottema/simple-java-mail/issues/29): The package has been restructured for future maintenance, breaking backwards compatibility
-  * [#28](https://github.com/bbottema/simple-java-mail/issues/28): Re-added improved email validation facility
-  * [#22](https://github.com/bbottema/simple-java-mail/issues/22): Added conversion to and from MimeMessage. You can now consume and produce MimeMessage objects with simple-java-mail
-
-  
-[v2.5.1](https://search.maven.org/#artifactdetails%7Corg.codemonkey.simplejavamail%7Csimple-java-mail%7C2.5.1%7Cjar) (19-Jan-2016)
-
-  * [#25](https://github.com/bbottema/simple-java-mail/issues/25): Added finally clause that will always close socket properly in case of an exception
-
-  
-[v2.5](https://search.maven.org/#artifactdetails%7Corg.codemonkey.simplejavamail%7Csimple-java-mail%7C2.5%7Cjar) (19-Jan-2016)
-
-  * [#24](https://github.com/bbottema/simple-java-mail/issues/24): Updated dependencies SLF4J to 1.7.13 and switched to the updated javax mail package com.sun.mail:javax.mail 1.5.5
-
-  
-[v2.4](https://search.maven.org/#artifactdetails%7Corg.codemonkey.simplejavamail%7Csimple-java-mail%7C2.4%7Cjar) (12-Aug-2015)
-
-  * [#21](https://github.com/bbottema/simple-java-mail/issues/21): builder API uses CC and BCC recipient types incorrectly
-
-
-[v2.3](https://search.maven.org/#artifactdetails%7Corg.codemonkey.simplejavamail%7Csimple-java-mail%7C2.3%7Cjar) (21-Jul-2015)
-
-  * [#19](https://github.com/bbottema/simple-java-mail/issues/19): supporting custom Session Properties now and emergency access to internal Session object.
-
-
-[v2.2](https://search.maven.org/#artifactdetails%7Corg.codemonkey.simplejavamail%7Csimple-java-mail%7C2.2%7Cjar) (09-May-2015)
-
-  * [#3](https://github.com/bbottema/simple-java-mail/issues/3): turned off email regex validation by default, with the option to turn it back on
-  * [#7](https://github.com/bbottema/simple-java-mail/issues/7): fixed NullPointerException when using your own Session instance
-  * [#10](https://github.com/bbottema/simple-java-mail/issues/10): properly UTF-8 encode recipient addresses
-  * [#14](https://github.com/bbottema/simple-java-mail/issues/14): switched to [SLF4J](https://www.slf4j.org/), so you can easily use your own selected logging framework
-  * [#17](https://github.com/bbottema/simple-java-mail/issues/17): Added [fluent interface](https://en.wikipedia.org/wiki/Builder_pattern) for building emails (see [here](http://www.simplejavamail.org/#section-builder-api) for an example)
-
-
-[v2.1](https://search.maven.org/#artifactdetails%7Corg.codemonkey.simplejavamail%7Csimple-java-mail%7C2.1%7Cjar) (09-Aug-2012)
-
-  * fixed character encoding for reply-to, from, to, body text and headers (to UTF-8)
-  * fixed bug where Recipient was not public resulting in uncompilable code when calling email.getRecipients()
-
-
-[v2.0](https://search.maven.org/#artifactdetails%7Corg.codemonkey.simplejavamail%7Csimple-java-mail%7C2.0%7Cjar) (20-Aug-2011)
-
-  * added support for adding open headers, such as 'X-Priority: 2'
-
-
-[v1.9.1](https://search.maven.org/#artifactdetails%7Corg.codemonkey.simplejavamail%7Csimple-java-mail%7C1.9.1%7Cjar) (08-Aug-2011)
-
-  * updated for Maven support
-
-
-v1.9 (6-Aug-2011)
-
-  * added support for JavaMail's reply-to address
-  * made port optional as to support port defaulting based on protocol
-  * added transport strategy default in the createSession method
-  * tightened up thrown exceptions (MailException instead of RuntimeException)
-  * added and fixed [Javadoc](https://www.javadoc.io/doc/org.simplejavamail/simple-java-mail)
-
-
-v1.8
-
-  * Added support for TLS (tested with gmail)
-
-
-v1.7 (22-Mar-2011)
-
-Added support for SSL! (tested with gmail)
-
-  * improved argument validation when creating a Mailer without preconfigured Session instance
-
-known possible issue: SSL self-signed certificates might not work (yet). Please let me know by e-mail or create a new issue
-
-
-v1.6
-
-Completed migration to Java Simple Mail project.
-
-  * removed all Vesijama references
-  * updated TestMail demonstration class for clarification
-  * updated readme.txt for test run instructions
-  * included log4j.properties
-
-
-v1.4 (15-Jan-2011)
-
-
-vX.X (26-Apr-2009)
-
-  * Initial upload to Google Code.
-
+[![APACHE v2 License](https://img.shields.io/badge/license-apachev2-blue.svg?style=flat)](LICENSE-2.0.txt) 
+[![Latest Release](https://img.shields.io/maven-central/v/org.simplejavamail/simple-java-mail.svg?style=flat)](https://search.maven.org/#search%7Cgav%7C1%7Cg%3A%22org.simplejavamail%22%20AND%20a%3A%22simple-java-mail%22) 
+[![Javadocs](https://img.shields.io/badge/javadoc-5.0.6-brightgreen.svg?color=brightgreen)](https://www.javadoc.io/doc/org.simplejavamail/simple-java-mail) 
+[![Build Status](https://img.shields.io/travis/bbottema/simple-java-mail.svg?style=flat)](https://travis-ci.org/bbottema/simple-java-mail) 
+[![Codacy](https://img.shields.io/codacy/9f142ca8c8c640c984835a8ae02d29f3.svg?style=flat)](https://www.codacy.com/app/b-bottema/simple-java-mail) 
+![Java 1.7+](https://img.shields.io/badge/java-1.7+-lightgray.svg)
+
+# Simple Java Mail #
+
+Simple Java Mail is the simplest to use lightweight mailing library for Java, while being able to send complex emails including **[authenticated socks proxy](http://www.simplejavamail.org/#section-proxy)**(!), **[attachments](http://www.simplejavamail.org/#section-attachments)**, **[embedded images](http://www.simplejavamail.org/#section-embedding)**, **[custom headers and properties](http://www.simplejavamail.org/#section-custom-headers)**, **[robust address validation](http://www.simplejavamail.org/#section-email-validation)**, **[build pattern](http://www.simplejavamail.org/#section-builder-api)** and even **[DKIM signing](http://www.simplejavamail.org/#section-dkim)** and **[external configuration files](http://www.simplejavamail.org/#section-config-properties)** with **property overriding**, **[Spring support](http://www.simplejavamail.org/#section-spring-support)** and **[Email conversion](http://www.simplejavamail.org/#section-converting)** tools. Just send your emails without dealing with [RFC's](http://www.simplejavamail.org/#/rfc).
+
+The Simple Java Mail library is a thin layer on top of the [JavaMail smtp mailing API](https://javaee.github.io/javamail/docs/api/com/sun/mail/smtp/package-summary.html) that allows users to define emails on a high abstraction level without having to deal with mumbo jumbo such as 'multipart' and 'mimemessage'.
+
+### [simplejavamail.org](http://www.simplejavamail.org) ###
+
+```java
+EmailBuilder.startingBlank()
+EmailBuilder.replyingTo(email)
+EmailBuilder.forwarding(email)
+EmailBuilder.copying(email)
+```
+
+```java
+ConfigLoader.loadProperties("simplejavamail.properties"); // optional default
+ConfigLoader.loadProperties("overrides.properties"); // optional extra
+
+// almost everything is optional:
+Email email = EmailBuilder.startingBlank()
+          .to("lollypop", "lolly.pop@somemail.com")
+          .to("C. Cane", "candycane@candyshop.org")
+          .ccWithFixedName("C. Bo group", "chocobo1@candyshop.org", "chocobo2@candyshop.org")
+          .withRecipientsUsingFixedName("Tasting Group", BCC,
+                        "taster1@cgroup.org;taster2@cgroup.org;tester &lt;taster3@cgroup.org&gt;")
+          .bcc("Mr Sweetnose &lt;snose@candyshop.org&gt;")
+          .withReplyTo("lollypop", "lolly.pop@othermail.com")
+          .withSubject("hey")
+          .withHTMLText("&lt;img src=&#39;cid:wink1&#39;&gt;&lt;b&gt;We should meet up!&lt;/b&gt;&lt;img src=&#39;cid:wink2&#39;&gt;")
+          .withPlainText("Please view this email in a modern email client!")
+          .withEmbeddedImage("wink1", imageByteArray, "image/png")
+          .withEmbeddedImage("wink2", imageDatesource)
+          .withAttachment("invitation", pdfByteArray, "application/pdf")
+          .withAttachment("dresscode", odfDatasource)
+          .withHeader("X-Priority", 5)
+          .withReturnReceiptTo()
+          .withDispositionNotificationTo("notify-read-emails@candyshop.com")
+          .withBounceTo("tech@candyshop.com")
+          .signWithDomainKey(privateKeyData, "somemail.com", "selector")
+          .buildEmail();
+
+Mailer mailer = MailerBuilder
+          .withSMTPServer("smtp.host.com", 587, "user@host.com", "password")
+          .withTransportStrategy(TransportStrategy.SMTP_TLS)
+          .withProxy("socksproxy.host.com", 1080, "proxy user", "proxy password")
+          .withSessionTimeout(10 * 1000)
+          .clearEmailAddressCriteria() // turns off email validation
+          .withProperty("mail.smtp.sendpartial", true)
+          .withDebugLogging(true)
+          .buildMailer();
+
+mailer.sendMail(email);
+```
+
+---
+
+
+Simple Java Mail is available in [Maven Central](https://search.maven.org/#search%7Cgav%7C1%7Cg%3A%22org.simplejavamail%22%20AND%20a%3A%22simple-java-mail%22):
+
+```xml
+<dependency>
+    <groupId>org.simplejavamail</groupId>
+    <artifactId>simple-java-mail</artifactId>
+    <version>5.0.6</version>
+</dependency>
+```
+
+### Latest Progress ###
+
+v5.0.1 - [v5.0.6](https://search.maven.org/#artifactdetails%7Corg.simplejavamail%7Csimple-java-mail%7C5.0.6%7Cjar)
+
+- v5.0.6 (3-Oktober-2018): [#167](https://github.com/bbottema/simple-java-mail/issues/167) Email addresses validated despite cleared validation validation criteria
+- v5.0.5 (3-Oktober-2018): [#137](https://github.com/bbottema/simple-java-mail/issues/137) When replying to an email with HTML, the result body is 
+empty
+- v5.0.4 (22-September-2018): [#168](https://github.com/bbottema/simple-java-mail/issues/168) Properties aquired through ConfigLoader should be typed explicitly and converted if necessary
+- v5.0.3 (11-April-2018): [#136](https://github.com/bbottema/simple-java-mail/issues/136) ServerConfig class should be public API
+- v5.0.2 (7-April-2018): [#135](https://github.com/bbottema/simple-java-mail/issues/135) trustingAllHosts should be public on the Builder API
+- v5.0.2 (7-April-2018): [#131](https://github.com/bbottema/simple-java-mail/issues/131) NamedDataSource should implement EncodingAware
+- v5.0.1 (10-March-2018): [#130](https://github.com/bbottema/simple-java-mail/issues/130) java.lang.ClassNotFoundException: net.markenwerk.utils.mail.dkim.DkimMessage. Solves the issue of missing optional class DKIM even when not used
+ 
+
+[v5.0.0](https://search.maven.org/#artifactdetails%7Corg.simplejavamail%7Csimple-java-mail%7C5.0.0%7Cjar) (14-Februari-2018)
+
+Also see the [migration notes](http://www.simplejavamail.org/#/migrate500)
+
+#### New features ####
+- [#116](https://github.com/bbottema/simple-java-mail/issues/116) You can now test the connection to the SMTP server
+- [#115](https://github.com/bbottema/simple-java-mail/issues/115) Create mailers with a very robust MailerBuilder API, able to ignore defaults as well
+- [#114](https://github.com/bbottema/simple-java-mail/issues/114) Create emails with a very robust EmailBuilder API, able to ignore defaults as well. Now includes support for InternetAddress. Also copy emails.
+- [#107](https://github.com/bbottema/simple-java-mail/issues/107) You can now easily forward or reply to emails!
+
+#### Security updates ####
+- [#111](https://github.com/bbottema/simple-java-mail/issues/111) Protocol properties for SMTPS are now applied properly
+- [#105](https://github.com/bbottema/simple-java-mail/issues/105) SMTP tries to upgrade to TLS while SMTP_TLS now enforces it and for both SMTP_TLS and SMTPS, [mail.smtp.ssl.checkserveridentity](https://javaee.github.io/javamail/docs/api/com/sun/mail/smtp/package-summary.html) is set to true 
+
+#### Maintenance updates ####
+
+Complete [Javadoc](https://www.javadoc.io/doc/org.simplejavamail/simple-java-mail) overhaul. Navigating the Javadoc should be much more consistent now (builder API being the single *public* source of truth).
+
+- [#122](https://github.com/bbottema/simple-java-mail/issues/122) The email-rfc2822-validator library has been made a proper Maven dependency (not packaged along anymore)
+- [#120](https://github.com/bbottema/simple-java-mail/issues/120) The DKIM library has been made an optional proper Maven dependency (not packaged along anymore)
+- [#119](https://github.com/bbottema/simple-java-mail/issues/119) Switched optional Spring dependency version to property and now testing with 4.3.11.RELEASE
+- [#113](https://github.com/bbottema/simple-java-mail/issues/113) Updated the underlying JavaMail to 1.6.0
+
+#### Bugfixes ####
+- [#110](https://github.com/bbottema/simple-java-mail/issues/110) Trusted hosts should be space-delimited
+- [#109](https://github.com/bbottema/simple-java-mail/issues/109) Email headers should be allowed to be empty (now conversion errors can occur as well)
+- [#103](https://github.com/bbottema/simple-java-mail/issues/103) Converting to MimeMessage results in an invalid Content-Disposition for attachments
+
+
+[v4.4.5](https://search.maven.org/#artifactdetails%7Corg.simplejavamail%7Csimple-java-mail%7C4.4.5%7Cjar) (2-September-2017)
+
+- [#101](https://github.com/bbottema/simple-java-mail/issues/101) API backwards compatibility update, reinstate old addRecipient API as deprecated (sorry for removing it abruptly)
+
+
+[v4.4.4](https://search.maven.org/#artifactdetails%7Corg.simplejavamail%7Csimple-java-mail%7C4.4.4%7Cjar) (23-August-2017)
+
+API usability release. **This relase streamlined the recipient setters, breaking backwards compatibility (but straightforward to fix)**
+
+- [#95](https://github.com/bbottema/simple-java-mail/issues/95) Feature: Add support native API for setting Return-Receipt-To header
+- [#93](https://github.com/bbottema/simple-java-mail/issues/93) Feature: Add support native API for setting Disposition-Notification-To header
+- [#91](https://github.com/bbottema/simple-java-mail/issues/91) **Feature: Add support for parsing preformatted email addresses that include both name and address**
+- [#94](https://github.com/bbottema/simple-java-mail/issues/94) Bugfix: A single EmailBuilder would build emails that all share the same collections for recipients, attachments and embedded images
+- [#98](https://github.com/bbottema/simple-java-mail/issues/98) Bugfix: Subject and body content should be optional
+
+
+[v4.3.0](https://search.maven.org/#artifactdetails%7Corg.simplejavamail%7Csimple-java-mail%7C4.3.0%7Cjar) (12-August-2017)
+
+Security and timeout release. 
+
+This version safeguards against SMTP injection attack from external values entering the library through *Email* instance. Also, this release introduces default/configurable timeouts for connecting, reading and writing when sending an email.
+
+- [#89](https://github.com/bbottema/simple-java-mail/issues/89) Support multiple delimited recipient addresses sharing the same TO/CC/BCC name
+- [#88](https://github.com/bbottema/simple-java-mail/issues/88) **Safeguard subject property (and others) against SMTP CRLF injection attacks**
+- [#85](https://github.com/bbottema/simple-java-mail/issues/85) **Apply configurable timeouts when sending emails**
+- [#83](https://github.com/bbottema/simple-java-mail/issues/83) Parse INLINE attachments without ID as regular attachments when converting (mostly applicable to Apple emails)
+
+
+[v4.2.3](https://search.maven.org/#artifactdetails%7Corg.simplejavamail%7Csimple-java-mail%7C4.2.3%7Cjar) (21-May-2017)
+
+- [#79](https://github.com/bbottema/simple-java-mail/issues/79): Enhancement: define custom message ID on the Email object
+- [#74](https://github.com/bbottema/simple-java-mail/issues/74): v4.2.3-java-6-release: A java6 version with limited capabilities:
+    I've released a customised java6 release with a customised outlook-message-parser 1.1.16-java6-release. **This is the last java6 release** I will do, as it is simply too much manual labor to create a limited second edition.
+
+    For this edition, I've removed the JDK7 Phaser completely which has the following consequences:
+
+    - If authenticated proxy is used, the bridging proxy server will not be shut down automatically (and might not run the second time)
+    - If mails are sent in async mode, the connection pool will not be shut down anymore by itself
+    
+    This means your server/application might not stop properly due to lingering processes. To be completely safe, only send emails in sync mode (used by default) and don't use authenticated proxy config.
+
+
+[v4.2.2](https://search.maven.org/#artifactdetails%7Corg.simplejavamail%7Csimple-java-mail%7C4.2.2%7Cjar) (10-May-2017)
+
+- [#73](https://github.com/bbottema/simple-java-mail/issues/73): Patch: fix for sending emails in async mode, which makes sure the connection pool is always closed when the last *known* email has been sent. Without this fix, the connection pool keeps any parent process running (main thread or Tomcat for example) until a hard kill.
+
+
+[v4.2.1](https://search.maven.org/#artifactdetails%7Corg.simplejavamail%7Csimple-java-mail%7C4.2.1%7Cjar) (12-Feb-2017)
+
+Patch: streamlined convenience methods for adding recipients.
+
+
+[v4.2.0](https://search.maven.org/#artifactdetails%7Corg.simplejavamail%7Csimple-java-mail%7C4.2.0%7Cjar) (12-Feb-2017)
+
+**Major feature: Using the EmailConverter you can now convert between Outlook .msg, EML, MimeMessage and Email**!
+
+- [#66](https://github.com/bbottema/simple-java-mail/issues/66): Feature: convert email to EML
+- [#65](https://github.com/bbottema/simple-java-mail/issues/65): Feature: read outlook messages from .msg file
+- [#64](https://github.com/bbottema/simple-java-mail/issues/64): **Feature: Added support for logging-only mode that skips the actual sending of emails**
+- [#63](https://github.com/bbottema/simple-java-mail/issues/63): Feature: Already including in previous patch update: Spring support (read properties from Spring context)
+- [#69](https://github.com/bbottema/simple-java-mail/issues/69): Enhancement: Expanded EmailBuilder API to inlude more options for setting (multiple) recipients
+- [#70](https://github.com/bbottema/simple-java-mail/issues/70): Enhancement: Most public API now have defensive null-checks for required fields (Fail Fast support)
+- [#68](https://github.com/bbottema/simple-java-mail/issues/68): Bugfix: Name should be required for embedded images (added safeguards)
+- [#67](https://github.com/bbottema/simple-java-mail/issues/67): Bugfix: Error when name was omitted for attachment
+- minor: added methods on AttachmentResource that reads back the content as (encoded) String
+- other: internal testing is now done using Wiser SMTP test server for testing live sending emails
+
+**Note**: Starting this release, there will always be a Java6 compatible release as well versioned: "x.y.z-java6-release"
+
+
+[v4.1.3](https://search.maven.org/#artifactdetails%7Corg.simplejavamail%7Csimple-java-mail%7C4.1.3%7Cjar) (28-Jan-2017)
+
+- [#61](https://github.com/bbottema/simple-java-mail/issues/61): Feature: Add support for providing your own Properties object
+- [#63](https://github.com/bbottema/simple-java-mail/issues/63): **Feature: Spring support (read properties from Spring context)**
+- [#58](https://github.com/bbottema/simple-java-mail/issues/58): Bugfix: Add support for non-English attachment and embedded image names
+- [#62](https://github.com/bbottema/simple-java-mail/issues/62): Bugfix: Empty properties loaded from config should be considered null
+
+**NOTE**: ConfigLoader moved from `/internal/util` to `/util`
+
+
+[v4.1.2](https://search.maven.org/#artifactdetails%7Corg.simplejavamail%7Csimple-java-mail%7C4.1.2%7Cjar) (07-Nov-2016)
+
+- [#52](https://github.com/bbottema/simple-java-mail/issues/52): bug fix for windows / linux disparity when checking socket status
+- [#56](https://github.com/bbottema/simple-java-mail/issues/56): bug fix for IOException when signing dkim with a File reference
+
+
+[v4.1.1](https://search.maven.org/#artifactdetails%7Corg.simplejavamail%7Csimple-java-mail%7C4.1.1%7Cjar) (30-Jul-2016)
+
+- [#50](https://github.com/bbottema/simple-java-mail/issues/50): bug fix for manual naming datasources
+
+
+[v4.1.0](https://search.maven.org/#artifactdetails%7Corg.simplejavamail%7Csimple-java-mail%7C4.1.0%7Cjar) (22-Jul-2016)
+
+- [#48](https://github.com/bbottema/simple-java-mail/issues/48): Added programmatic support trusting hosts for SSL connections
+- [#47](https://github.com/bbottema/simple-java-mail/issues/47): Honor given names, deduce extension from datasource name, and more robust support for parsing mimemessages
+
+
+[v4.0.0](https://search.maven.org/#artifactdetails%7Corg.simplejavamail%7Csimple-java-mail%7C4.0.0%7Cjar) (05-Jul-2016)
+
+- [#41](https://github.com/bbottema/simple-java-mail/issues/41): added support for fast parallel batch processing
+- [#42](https://github.com/bbottema/simple-java-mail/issues/42): **added support for config files**
+- [#43](https://github.com/bbottema/simple-java-mail/issues/43): removed logging implementation dependencies from distribution and documented various sample configs
+- [#39](https://github.com/bbottema/simple-java-mail/issues/39): simplified and renamed packages to reflect the domain name of the new website: [simplejavamail.org](http://www.simplejavamail.org)
+- [#38](https://github.com/bbottema/simple-java-mail/issues/38): added support for anonymous proxy
+- [#38](https://github.com/bbottema/simple-java-mail/issues/38): **added support for authenticated proxy** 
+
+**NOTE**: All packages have been renamed to "org.simplejavamail.(..)"
+**NOTE**: Switched to Java 7
+
+
+[v3.1.1](https://search.maven.org/#artifactdetails%7Corg.codemonkey.simplejavamail%7Csimple-java-mail%7C3.1.1%7Cjar) (11-May-2016)
+
+**Major feature: DKIM support**!
+
+- [#36](https://github.com/bbottema/simple-java-mail/issues/36): Added proper toString and equals methods for the Email classes
+- [#33](https://github.com/bbottema/simple-java-mail/issues/33): Added support for DKIM domain key signing
+
+*NOTE*: this is the last release still using Java 6. Next release will be using Java 7.
+/edit: starting with 4.2.0 every release will now have a "x.y.z-java6-release" release as well
+
+
+[v3.0.2](https://search.maven.org/#artifactdetails%7Corg.codemonkey.simplejavamail%7Csimple-java-mail%7C3.0.2%7Cjar) (07-May-2016)
+
+- [#35](https://github.com/bbottema/simple-java-mail/issues/35): added proper .equals() and .toString() methods
+- [#34](https://github.com/bbottema/simple-java-mail/issues/34): Fixed bug when disposition is missing (assume it is an attachment)
+- other: added findbugs support internally
+
+
+[v3.0.1](https://search.maven.org/#artifactdetails%7Corg.codemonkey.simplejavamail%7Csimple-java-mail%7C3.0.1%7Cjar) (29-Feb-2016)
+
+  * [#31](https://github.com/bbottema/simple-java-mail/issues/31): Fixed EmailAddressCriteria.DEFAULT and clarified Javadoc
+
+
+[v3.0.0](https://search.maven.org/#artifactdetails%7Corg.codemonkey.simplejavamail%7Csimple-java-mail%7C3.0.0%7Cjar) (26-Feb-2016)
+
+  * [#30](https://github.com/bbottema/simple-java-mail/issues/30): Improved the demonstration class to include attachments and embedded images
+  * [#29](https://github.com/bbottema/simple-java-mail/issues/29): The package has been restructured for future maintenance, breaking backwards compatibility
+  * [#28](https://github.com/bbottema/simple-java-mail/issues/28): Re-added improved email validation facility
+  * [#22](https://github.com/bbottema/simple-java-mail/issues/22): Added conversion to and from MimeMessage. You can now consume and produce MimeMessage objects with simple-java-mail
+
+  
+[v2.5.1](https://search.maven.org/#artifactdetails%7Corg.codemonkey.simplejavamail%7Csimple-java-mail%7C2.5.1%7Cjar) (19-Jan-2016)
+
+  * [#25](https://github.com/bbottema/simple-java-mail/issues/25): Added finally clause that will always close socket properly in case of an exception
+
+  
+[v2.5](https://search.maven.org/#artifactdetails%7Corg.codemonkey.simplejavamail%7Csimple-java-mail%7C2.5%7Cjar) (19-Jan-2016)
+
+  * [#24](https://github.com/bbottema/simple-java-mail/issues/24): Updated dependencies SLF4J to 1.7.13 and switched to the updated javax mail package com.sun.mail:javax.mail 1.5.5
+
+  
+[v2.4](https://search.maven.org/#artifactdetails%7Corg.codemonkey.simplejavamail%7Csimple-java-mail%7C2.4%7Cjar) (12-Aug-2015)
+
+  * [#21](https://github.com/bbottema/simple-java-mail/issues/21): builder API uses CC and BCC recipient types incorrectly
+
+
+[v2.3](https://search.maven.org/#artifactdetails%7Corg.codemonkey.simplejavamail%7Csimple-java-mail%7C2.3%7Cjar) (21-Jul-2015)
+
+  * [#19](https://github.com/bbottema/simple-java-mail/issues/19): supporting custom Session Properties now and emergency access to internal Session object.
+
+
+[v2.2](https://search.maven.org/#artifactdetails%7Corg.codemonkey.simplejavamail%7Csimple-java-mail%7C2.2%7Cjar) (09-May-2015)
+
+  * [#3](https://github.com/bbottema/simple-java-mail/issues/3): turned off email regex validation by default, with the option to turn it back on
+  * [#7](https://github.com/bbottema/simple-java-mail/issues/7): fixed NullPointerException when using your own Session instance
+  * [#10](https://github.com/bbottema/simple-java-mail/issues/10): properly UTF-8 encode recipient addresses
+  * [#14](https://github.com/bbottema/simple-java-mail/issues/14): switched to [SLF4J](https://www.slf4j.org/), so you can easily use your own selected logging framework
+  * [#17](https://github.com/bbottema/simple-java-mail/issues/17): Added [fluent interface](https://en.wikipedia.org/wiki/Builder_pattern) for building emails (see [here](http://www.simplejavamail.org/#section-builder-api) for an example)
+
+
+[v2.1](https://search.maven.org/#artifactdetails%7Corg.codemonkey.simplejavamail%7Csimple-java-mail%7C2.1%7Cjar) (09-Aug-2012)
+
+  * fixed character encoding for reply-to, from, to, body text and headers (to UTF-8)
+  * fixed bug where Recipient was not public resulting in uncompilable code when calling email.getRecipients()
+
+
+[v2.0](https://search.maven.org/#artifactdetails%7Corg.codemonkey.simplejavamail%7Csimple-java-mail%7C2.0%7Cjar) (20-Aug-2011)
+
+  * added support for adding open headers, such as 'X-Priority: 2'
+
+
+[v1.9.1](https://search.maven.org/#artifactdetails%7Corg.codemonkey.simplejavamail%7Csimple-java-mail%7C1.9.1%7Cjar) (08-Aug-2011)
+
+  * updated for Maven support
+
+
+v1.9 (6-Aug-2011)
+
+  * added support for JavaMail's reply-to address
+  * made port optional as to support port defaulting based on protocol
+  * added transport strategy default in the createSession method
+  * tightened up thrown exceptions (MailException instead of RuntimeException)
+  * added and fixed [Javadoc](https://www.javadoc.io/doc/org.simplejavamail/simple-java-mail)
+
+
+v1.8
+
+  * Added support for TLS (tested with gmail)
+
+
+v1.7 (22-Mar-2011)
+
+Added support for SSL! (tested with gmail)
+
+  * improved argument validation when creating a Mailer without preconfigured Session instance
+
+known possible issue: SSL self-signed certificates might not work (yet). Please let me know by e-mail or create a new issue
+
+
+v1.6
+
+Completed migration to Java Simple Mail project.
+
+  * removed all Vesijama references
+  * updated TestMail demonstration class for clarification
+  * updated readme.txt for test run instructions
+  * included log4j.properties
+
+
+v1.4 (15-Jan-2011)
+
+
+vX.X (26-Apr-2009)
+
+  * Initial upload to Google Code.
+