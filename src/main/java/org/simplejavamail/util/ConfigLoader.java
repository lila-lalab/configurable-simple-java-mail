package org.simplejavamail.util;

import org.simplejavamail.internal.util.SimpleConversions;
import org.simplejavamail.mailer.config.TransportStrategy;
import org.slf4j.Logger;
import org.slf4j.LoggerFactory;

import javax.annotation.Nonnull;
import javax.annotation.Nullable;
import java.io.File;
import java.io.FileInputStream;
import java.io.FileNotFoundException;
import java.io.IOException;
import java.io.InputStream;
import java.util.HashMap;
import java.util.Map;
import java.util.Properties;

import static java.util.Collections.unmodifiableMap;
import static org.simplejavamail.internal.util.MiscUtil.checkArgumentNotEmpty;
import static org.simplejavamail.internal.util.MiscUtil.valueNullOrEmpty;

/**
 * Contains list of possible properties names and can produce a map of property values, if provided as file {@value #DEFAULT_CONFIG_FILENAME} on the
 * classpath or as environment property.
 * <p>
 * The following properties are allowed:
 * <ul>
 * <li>simplejavamail.javaxmail.debug</li>
 * <li>simplejavamail.transportstrategy</li>
 * <li>simplejavamail.smtp.host</li>
 * <li>simplejavamail.smtp.port</li>
 * <li>simplejavamail.smtp.username</li>
 * <li>simplejavamail.smtp.password</li>
 * <li>simplejavamail.proxy.host</li>
 * <li>simplejavamail.proxy.port</li>
 * <li>simplejavamail.proxy.username</li>
 * <li>simplejavamail.proxy.password</li>
 * <li>simplejavamail.proxy.socks5bridge.port</li>
 * <li>simplejavamail.defaults.subject</li>
 * <li>simplejavamail.defaults.from.name</li>
 * <li>simplejavamail.defaults.from.address</li>
 * <li>simplejavamail.defaults.replyto.name</li>
 * <li>simplejavamail.defaults.replyto.address</li>
 * <li>simplejavamail.defaults.bounceto.name</li>
 * <li>simplejavamail.defaults.bounceto.address</li>
 * <li>simplejavamail.defaults.to.name</li>
 * <li>simplejavamail.defaults.to.address</li>
 * <li>simplejavamail.defaults.cc.name</li>
 * <li>simplejavamail.defaults.cc.address</li>
 * <li>simplejavamail.defaults.bcc.name</li>
 * <li>simplejavamail.defaults.bcc.address</li>
 * <li>simplejavamail.defaults.poolsize</li>
 * <li>simplejavamail.defaults.sessiontimeoutmillis</li>
 * <li>simplejavamail.transport.mode.logging.only</li>
 * <li>simplejavamail.opportunistic.tls</li>
 * </ul>
 */
public final class ConfigLoader {

	private static final Logger LOGGER = LoggerFactory.getLogger(ConfigLoader.class);
	
	/**
	 * By default this optional file will be loaded from classpath to load initial defaults.
	 */
	private static final String DEFAULT_CONFIG_FILENAME = "simplejavamail.properties";

	/**
	 * Initially try to load properties from "{@value #DEFAULT_CONFIG_FILENAME}".
	 *
	 * @see #loadProperties(String, boolean)
	 * @see #loadProperties(InputStream, boolean)
	 */
	private static final Map<Property, Object> RESOLVED_PROPERTIES = new HashMap<>();

	static {
		// static initializer block, because loadProperties needs to modify RESOLVED_PROPERTIES while loading
		// this is not possible when we are initializing the same field.
		// RESOLVED_PROPERTIES = loadProperties(DEFAULT_CONFIG_FILENAME); <-- not possible
		loadProperties(DEFAULT_CONFIG_FILENAME, false);
	}
	
	/**
	 * List of all the properties recognized by Simple Java Mail. Can be used to programmatically get, set or remove default values.
	 */
	public enum Property {
		JAVAXMAIL_DEBUG("simplejavamail.javaxmail.debug"),
		TRANSPORT_STRATEGY("simplejavamail.transportstrategy"),
		SMTP_HOST("simplejavamail.smtp.host"),
		SMTP_PORT("simplejavamail.smtp.port"),
		SMTP_USERNAME("simplejavamail.smtp.username"),
		SMTP_PASSWORD("simplejavamail.smtp.password"),
		PROXY_HOST("simplejavamail.proxy.host"),
		PROXY_PORT("simplejavamail.proxy.port"),
		PROXY_USERNAME("simplejavamail.proxy.username"),
		PROXY_PASSWORD("simplejavamail.proxy.password"),
		PROXY_SOCKS5BRIDGE_PORT("simplejavamail.proxy.socks5bridge.port"),
		DEFAULT_SUBJECT("simplejavamail.defaults.subject"),
		DEFAULT_FROM_NAME("simplejavamail.defaults.from.name"),
		DEFAULT_FROM_ADDRESS("simplejavamail.defaults.from.address"),
		DEFAULT_REPLYTO_NAME("simplejavamail.defaults.replyto.name"),
		DEFAULT_REPLYTO_ADDRESS("simplejavamail.defaults.replyto.address"),
		DEFAULT_BOUNCETO_NAME("simplejavamail.defaults.bounceto.name"),
		DEFAULT_BOUNCETO_ADDRESS("simplejavamail.defaults.bounceto.address"),
		DEFAULT_TO_NAME("simplejavamail.defaults.to.name"),
		DEFAULT_TO_ADDRESS("simplejavamail.defaults.to.address"),
		DEFAULT_CC_NAME("simplejavamail.defaults.cc.name"),
		DEFAULT_CC_ADDRESS("simplejavamail.defaults.cc.address"),
		DEFAULT_BCC_NAME("simplejavamail.defaults.bcc.name"),
		DEFAULT_BCC_ADDRESS("simplejavamail.defaults.bcc.address"),
		DEFAULT_POOL_SIZE("simplejavamail.defaults.poolsize"),
		DEFAULT_SESSION_TIMEOUT_MILLIS("simplejavamail.defaults.sessiontimeoutmillis"),
		TRANSPORT_MODE_LOGGING_ONLY("simplejavamail.transport.mode.logging.only"),
		OPPORTUNISTIC_TLS("simplejavamail.opportunistic.tls");

		private final String key;

		Property(final String key) {
			this.key = key;
		}

		public String key() {
			return key;
		}
	}

	private ConfigLoader() {
	}
	
	/**
	 * @return The value if not null or else the value from config file if provided or else <code>null</code>.
	 */
	@SuppressWarnings("WeakerAccess")
	public static <T> T valueOrProperty(final T value, final Property property) {
		return valueOrProperty(value, property, null);
	}
	
	/**
	 * See {@link #valueOrProperty(Object, Property, Object)}.
	 */
	@SuppressWarnings("unchecked")
	@Nullable
	public static String valueOrPropertyAsString(@Nullable final String value, @Nonnull final Property property, @Nullable final String defaultValue) {
		return SimpleConversions.convertToString(valueOrProperty(value, property, defaultValue));
	}
	
	/**
	 * See {@link #valueOrProperty(Object, Property, Object)}.
	 */
	@SuppressWarnings("unchecked")
	@Nullable
	public static Boolean valueOrPropertyAsBoolean(@Nullable final Boolean value, @Nonnull final Property property, @Nullable final Boolean defaultValue) {
		return SimpleConversions.convertToBoolean(valueOrProperty(value, property, defaultValue));
	}
	
	/**
	 * See {@link #valueOrProperty(Object, Property, Object)}.
	 */
	@SuppressWarnings("unchecked")
	@Nullable
	public static Integer valueOrPropertyAsInteger(@Nullable final Integer value, @Nonnull final Property property, @Nullable final Integer defaultValue) {
		return SimpleConversions.convertToInteger(valueOrProperty(value, property, defaultValue));
	}
	
	/**
	 * Returns the given value if not null and not empty, otherwise tries to resolve the given property and if still not found resort to the default value if
	 * provided.
	 * <p>
	 * Null or blank values are never allowed, so they are always ignored.
	 *
	 * @return The value if not null or else the value from config file if provided or else <code>defaultValue</code>.
	 */
	@Nullable
	private static <T> T valueOrProperty(@Nullable final T value, @Nonnull final Property property, @Nullable final T defaultValue) {
		if (!valueNullOrEmpty(value)) {
			LOGGER.trace("using provided argument value {} for property {}", value, property);
			return value;
		} else if (hasProperty(property)) {
			final T propertyValue = getProperty(property);
			LOGGER.trace("using value {} from config file for property {}", propertyValue, property);
			return propertyValue;
		} else {
			LOGGER.trace("no value provided as argument or in config file for property {}, using default value {}", property, defaultValue);
			return defaultValue;
		}
	}

	public static synchronized boolean hasProperty(final Property property) {
		return !valueNullOrEmpty(RESOLVED_PROPERTIES.get(property));
	}
<<<<<<< HEAD

	@SuppressWarnings("unchecked")
	public static synchronized <T> T getProperty(final Property property) {
=======
	
	
	@SuppressWarnings("unchecked")
	public static <T> T getProperty(Property property) {
>>>>>>> 569554ea
		return (T) RESOLVED_PROPERTIES.get(property);
	}
	
	public static synchronized String getStringProperty(final Property property) {
		return SimpleConversions.convertToString(RESOLVED_PROPERTIES.get(property));
	}
	
	public static synchronized Integer getIntegerProperty(final Property property) {
		return SimpleConversions.convertToInteger(RESOLVED_PROPERTIES.get(property));
	}

	/**
	 * Loads properties from property file on the classpath, if provided. Calling this method only has effect on new Email and Mailer instances after
	 * this.
	 *
	 * @param filename      Any file that is on the classpath that holds a list of key=value pairs.
	 * @param addProperties Flag to indicate if the new properties should be added or replacing the old properties.
	 * @return The updated properties map that is used internally.
	 */
	public static Map<Property, Object> loadProperties(final String filename, final boolean addProperties) {
		final InputStream input = ConfigLoader.class.getClassLoader().getResourceAsStream(filename);
		if (input != null) {
			return loadProperties(input, addProperties);
		}
		LOGGER.debug("Property file not found on classpath, skipping config file");
		return new HashMap<>();
	}

	/**
	 * Loads properties from another properties source, in case you want to provide your own list.
	 *
	 * @param properties    Your own list of properties
	 * @param addProperties Flag to indicate if the new properties should be added or replacing the old properties.
	 * @return The updated properties map that is used internally.
	 */
	public static Map<Property, Object> loadProperties(final Properties properties, final boolean addProperties) {
		if (!addProperties) {
			RESOLVED_PROPERTIES.clear();
		}
		RESOLVED_PROPERTIES.putAll(readProperties(properties));
		return unmodifiableMap(RESOLVED_PROPERTIES);
	}

	/**
	 * Loads properties from property {@link File}, if provided. Calling this method only has effect on new Email and Mailer instances after this.
	 *
	 * @param filename      Any file reference that holds a properties list.
	 * @param addProperties Flag to indicate if the new properties should be added or replacing the old properties.
	 * @return The updated properties map that is used internally.
	 */
	public static Map<Property, Object> loadProperties(final File filename, final boolean addProperties) {
		try {
			return loadProperties(new FileInputStream(filename), addProperties);
		} catch (final FileNotFoundException e) {
			throw new IllegalStateException("error reading properties file from File", e);
		}
	}

	/**
	 * Loads properties from {@link InputStream}. Calling this method only has effect on new Email and Mailer instances after this.
	 *
	 * @param inputStream   Source of property key=value pairs separated by newline \n characters.
	 * @param addProperties Flag to indicate if the new properties should be added or replacing the old properties.
	 * @return The updated properties map that is used internally.
	 */
	public static synchronized Map<Property, Object> loadProperties(final InputStream inputStream, final boolean addProperties) {
		final Properties prop = new Properties();

		try {
			prop.load(checkArgumentNotEmpty(inputStream, "InputStream was null"));
		} catch (final IOException e) {
			throw new IllegalStateException("error reading properties file from inputstream", e);
		} finally {
			if (inputStream != null) {
				try {
					inputStream.close();
				} catch (final IOException e) {
					LOGGER.error(e.getMessage(), e);
				}
			}
		}

		if (!addProperties) {
			RESOLVED_PROPERTIES.clear();
		}
		RESOLVED_PROPERTIES.putAll(readProperties(prop));
		return unmodifiableMap(RESOLVED_PROPERTIES);
	}

	/**
	 * @return All properties in priority of System property > File properties.
	 */
	private static Map<Property, Object> readProperties(final Properties fileProperties) {
		final Properties filePropertiesLeft = new Properties();
		filePropertiesLeft.putAll(fileProperties);
		final Map<Property, Object> resolvedProps = new HashMap<>();
		for (final Property prop : Property.values()) {
			if (System.getProperty(prop.key) != null) {
				System.out.println(prop.key + ": " + System.getProperty(prop.key));
			}
			final Object asSystemProperty = parsePropertyValue(System.getProperty(prop.key));
			if (asSystemProperty != null) {
				resolvedProps.put(prop, asSystemProperty);
				filePropertiesLeft.remove(prop.key);
			} else {
				final Object asEnvProperty = parsePropertyValue(System.getenv().get(prop.key));
				if (asEnvProperty != null) {
					resolvedProps.put(prop, asEnvProperty);
					filePropertiesLeft.remove(prop.key);
				} else {
					final Object rawValue = filePropertiesLeft.remove(prop.key);
					if (rawValue != null) {
						if (rawValue instanceof String) {
							resolvedProps.put(prop, parsePropertyValue((String) rawValue));
						} else {
							resolvedProps.put(prop, rawValue);
						}
					}
				}
			}
		}

		if (!filePropertiesLeft.isEmpty()) {
			throw new IllegalArgumentException("unknown properties provided " + filePropertiesLeft);
		}

		return resolvedProps;
	}

	/**
	 * @return The property value in boolean, integer or as original string value.
	 */
	static Object parsePropertyValue(final String propertyValue) {
		if (propertyValue == null) {
			return null;
		}
		// read boolean value
		final Map<String, Boolean> booleanConversionMap = new HashMap<>();
		booleanConversionMap.put("0", false);
		booleanConversionMap.put("1", true);
		booleanConversionMap.put("false", false);
		booleanConversionMap.put("true", true);
		booleanConversionMap.put("no", false);
		booleanConversionMap.put("yes", true);
		if (booleanConversionMap.containsKey(propertyValue)) {
			return booleanConversionMap.get(propertyValue.toLowerCase());
		}
		// read number value
		try {
			return Integer.valueOf(propertyValue);
		} catch (final NumberFormatException nfe) {
			// ok, so not a number
		}
		// read TransportStrategy value
		try {
			return TransportStrategy.valueOf(propertyValue);
		} catch (final IllegalArgumentException nfe) {
			// ok, so not a TransportStrategy either
		}
		// return value as is (which should be string)
		return propertyValue;
	}
}<|MERGE_RESOLUTION|>--- conflicted
+++ resolved
@@ -188,16 +188,9 @@
 	public static synchronized boolean hasProperty(final Property property) {
 		return !valueNullOrEmpty(RESOLVED_PROPERTIES.get(property));
 	}
-<<<<<<< HEAD
 
 	@SuppressWarnings("unchecked")
 	public static synchronized <T> T getProperty(final Property property) {
-=======
-	
-	
-	@SuppressWarnings("unchecked")
-	public static <T> T getProperty(Property property) {
->>>>>>> 569554ea
 		return (T) RESOLVED_PROPERTIES.get(property);
 	}
 	
