--- conflicted
+++ resolved
@@ -283,9 +283,8 @@
 			throw new MailerException(MailerException.MISSING_DISPOSITIONNOTIFICATIONTO);
 		} else if (email.isUseReturnReceiptTo() && email.getReturnReceiptTo() == null) {
 			throw new MailerException(MailerException.MISSING_RETURNRECEIPTTO);
-<<<<<<< HEAD
 		} else //noinspection ConstantConditions - depends on how the API is used (current demo classes cause this warning)
-			if (emailAddressCriteria != null) {
+			if (!emailAddressCriteria.isEmpty()) {
 				if (!EmailAddressValidator.isValid(email.getFromRecipient().getAddress(), emailAddressCriteria)) {
 					throw new MailerException(format(MailerException.INVALID_SENDER, email));
 				}
@@ -309,15 +308,6 @@
 				if (email.isUseReturnReceiptTo() && !EmailAddressValidator
 						.isValid(email.getReturnReceiptTo().getAddress(), emailAddressCriteria)) {
 					throw new MailerException(format(MailerException.INVALID_RETURNRECEIPTTO, email));
-=======
-		} else if (!emailAddressCriteria.isEmpty()) {
-			if (!EmailAddressValidator.isValid(email.getFromRecipient().getAddress(), emailAddressCriteria)) {
-				throw new MailerException(format(MailerException.INVALID_SENDER, email));
-			}
-			for (final Recipient recipient : email.getRecipients()) {
-				if (!EmailAddressValidator.isValid(recipient.getAddress(), emailAddressCriteria)) {
-					throw new MailerException(format(MailerException.INVALID_RECIPIENT, email));
->>>>>>> 2e04c4ca
 				}
 			}
 		
