--- conflicted
+++ resolved
@@ -7,10 +7,7 @@
 import org.simplejavamail.mailer.MailerGenericBuilder;
 import org.simplejavamail.mailer.config.TransportStrategy;
 import org.simplejavamail.mailer.internal.mailsender.concurrent.NamedRunnable;
-<<<<<<< HEAD
 import org.simplejavamail.mailer.internal.mailsender.concurrent.NonJvmBlockingThreadPoolExecutor;
-=======
->>>>>>> f8242857
 import org.simplejavamail.mailer.internal.socks.AuthenticatingSocks5Bridge;
 import org.simplejavamail.mailer.internal.socks.SocksProxyConfig;
 import org.simplejavamail.mailer.internal.socks.socks5server.AnonymousSocks5Server;
@@ -196,27 +193,18 @@
         smtpRequestsPhaser.register();
 		if (async) {
 			// start up thread pool if necessary
-<<<<<<< HEAD
 			if (executor == null) {
 				executor = new NonJvmBlockingThreadPoolExecutor(operationalConfig, "Simple Java Mail async mail sender");
-=======
-			if (executor == null || executor.isShutdown()) {
-				executor = Executors.newFixedThreadPool(operationalConfig.getThreadPoolSize());
->>>>>>> f8242857
 			}
 			configureSessionWithTimeout(session, operationalConfig.getSessionTimeout());
 			executor.execute(new NamedRunnable("sendMail process") {
 				@Override
 				public void run() {
-<<<<<<< HEAD
-					sendMailClosure(session, email);
-=======
 					try {
 						sendMailClosure(session, email);
 					} catch (Exception e) {
 						LOGGER.error("Failed to send email", e);
 					}
->>>>>>> f8242857
 				}
 			});
 		} else {
