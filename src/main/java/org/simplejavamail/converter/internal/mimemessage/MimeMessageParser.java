package org.simplejavamail.converter.internal.mimemessage;

import com.sun.mail.handlers.text_plain;
import org.simplejavamail.internal.util.MiscUtil;
import org.simplejavamail.internal.util.Preconditions;

import javax.activation.ActivationDataFlavor;
import javax.activation.CommandMap;
import javax.activation.DataHandler;
import javax.activation.DataSource;
import javax.activation.MailcapCommandMap;
import javax.annotation.Nonnull;
import javax.annotation.Nullable;
import javax.mail.Address;
import javax.mail.Header;
import javax.mail.Message.RecipientType;
import javax.mail.MessagingException;
import javax.mail.Multipart;
import javax.mail.Part;
import javax.mail.internet.AddressException;
import javax.mail.internet.ContentType;
import javax.mail.internet.InternetAddress;
import javax.mail.internet.MimeBodyPart;
import javax.mail.internet.MimeMessage;
import javax.mail.internet.MimePart;
import javax.mail.internet.MimeUtility;
import javax.mail.internet.ParseException;
import javax.mail.util.ByteArrayDataSource;
import java.io.BufferedInputStream;
import java.io.BufferedOutputStream;
import java.io.ByteArrayOutputStream;
import java.io.IOException;
import java.io.InputStream;
import java.io.UnsupportedEncodingException;
import java.util.ArrayList;
import java.util.Arrays;
import java.util.Collections;
import java.util.HashMap;
import java.util.List;
import java.util.Map;
import java.util.regex.Matcher;
import java.util.regex.Pattern;
import java.util.TreeMap;

import static java.lang.String.format;
import static org.simplejavamail.internal.util.MiscUtil.extractCID;
import static org.simplejavamail.internal.util.MiscUtil.valueNullOrEmpty;

/**
 * Parses a MimeMessage and stores the individual parts such a plain text, HTML text and attachments.
 *
 * @version current: MimeMessageParser.java 2016-02-25 Benny Bottema
 */
public final class MimeMessageParser {

	/**
	 * Contains the headers we will ignore, because either we set the information differently (such as Subject) or we recognize the header as
	 * interfering or obsolete for new emails).
	 */
	private static final List<String> HEADERS_TO_IGNORE = new ArrayList<>();

	static {
		// taken from: protected javax.mail.internet.InternetHeaders constructor
		/*
		 * When extracting information to create an Email, we're NOT interested in the following headers:
         */
		// HEADERS_TO_IGNORE.add("Return-Path"); // bounceTo address
		HEADERS_TO_IGNORE.add("Received");
		HEADERS_TO_IGNORE.add("Resent-Date");
		HEADERS_TO_IGNORE.add("Resent-From");
		HEADERS_TO_IGNORE.add("Resent-Sender");
		HEADERS_TO_IGNORE.add("Resent-To");
		HEADERS_TO_IGNORE.add("Resent-Cc");
		HEADERS_TO_IGNORE.add("Resent-Bcc");
		HEADERS_TO_IGNORE.add("Resent-Message-Id");
		HEADERS_TO_IGNORE.add("Date");
		HEADERS_TO_IGNORE.add("From");
		HEADERS_TO_IGNORE.add("Sender");
		HEADERS_TO_IGNORE.add("Reply-To");
		HEADERS_TO_IGNORE.add("To");
		HEADERS_TO_IGNORE.add("Cc");
		HEADERS_TO_IGNORE.add("Bcc");
		HEADERS_TO_IGNORE.add("Message-Id");
		// The next two are needed for replying to
		// HEADERS_TO_IGNORE.add("In-Reply-To");
		// HEADERS_TO_IGNORE.add("References");
		HEADERS_TO_IGNORE.add("Subject");
		HEADERS_TO_IGNORE.add("Comments");
		HEADERS_TO_IGNORE.add("Keywords");
		HEADERS_TO_IGNORE.add("Errors-To");
		HEADERS_TO_IGNORE.add("MIME-Version");
		HEADERS_TO_IGNORE.add("Content-Type");
		HEADERS_TO_IGNORE.add("Content-Transfer-Encoding");
		HEADERS_TO_IGNORE.add("Content-MD5");
		HEADERS_TO_IGNORE.add(":");
		HEADERS_TO_IGNORE.add("Content-Length");
		HEADERS_TO_IGNORE.add("Status");
		// extra headers that should be ignored, which may originate from nested attachments
		HEADERS_TO_IGNORE.add("Content-Disposition");
		HEADERS_TO_IGNORE.add("size");
		HEADERS_TO_IGNORE.add("filename");
		HEADERS_TO_IGNORE.add("Content-ID");
		HEADERS_TO_IGNORE.add("name");
		HEADERS_TO_IGNORE.add("From");
		
		MailcapCommandMap mc = (MailcapCommandMap)CommandMap.getDefaultCommandMap();
		mc.addMailcap("text/calendar;; x-java-content-handler=" + text_calendar.class.getName());
		CommandMap.setDefaultCommandMap(mc);
	}

	/**
	 * Extracts the content of a MimeMessage recursively.
	 */
	public static ParsedMimeMessageComponents parseMimeMessage(@Nonnull final MimeMessage mimeMessage) {
		final ParsedMimeMessageComponents parsedComponents = new ParsedMimeMessageComponents();
		parsedComponents.messageId = parseMessageId(mimeMessage);
		parsedComponents.subject = parseSubject(mimeMessage);
		parsedComponents.toAddresses.addAll(parseToAddresses(mimeMessage));
		parsedComponents.ccAddresses.addAll(parseCcAddresses(mimeMessage));
		parsedComponents.bccAddresses.addAll(parseBccAddresses(mimeMessage));
		parsedComponents.fromAddress = parseFromAddress(mimeMessage);
		parsedComponents.replyToAddresses = parseReplyToAddresses(mimeMessage);
		parseMimePartTree(mimeMessage, parsedComponents);
		moveInvalidEmbeddedResourcesToAttachments(parsedComponents);
		return parsedComponents;
	}

	private static void parseMimePartTree(@Nonnull final MimePart currentPart, @Nonnull final ParsedMimeMessageComponents parsedComponents) {
		for (final Header header : retrieveAllHeaders(currentPart)) {
			parseHeader(header, parsedComponents);
		}

		final String disposition = parseDisposition(currentPart);
<<<<<<< HEAD
		
		if (isMimeType(currentPart, "text/plain") && !Part.ATTACHMENT.equalsIgnoreCase(disposition)) {
			parsedComponents.plainContent.append(parseContent(currentPart));
		} else if (isMimeType(currentPart, "text/html") && !Part.ATTACHMENT.equalsIgnoreCase(disposition)) {
			parsedComponents.htmlContent.append(parseContent(currentPart));
		} else if (isMimeType(currentPart, "text/calendar") && parsedComponents.calendarContent == null && !Part.ATTACHMENT.equalsIgnoreCase(disposition)) {
			parsedComponents.calendarContent = parseContent(currentPart);
			parsedComponents.calendarMethod = parseCalendarMethod(currentPart);
=======

		if (isMimeType(currentPart, "text/plain") && parsedComponents.plainContent == null && !Part.ATTACHMENT.equalsIgnoreCase(disposition)) {
			parsedComponents.plainContent = parseContent(currentPart);
		} else if (isMimeType(currentPart, "text/html") && parsedComponents.htmlContent == null && !Part.ATTACHMENT.equalsIgnoreCase(disposition)) {
			parsedComponents.htmlContent = parseContent(currentPart);
>>>>>>> e57d7797
		} else if (isMimeType(currentPart, "multipart/*")) {
			final Multipart mp = parseContent(currentPart);
			for (int i = 0, count = countBodyParts(mp); i < count; i++) {
				parseMimePartTree(getBodyPartAtIndex(mp, i), parsedComponents);
			}
		} else {
			final DataSource ds = createDataSource(currentPart);
			// if the diposition is not provided, for now the part should be treated as inline (later non-embedded inline attachments are moved)
			if (Part.ATTACHMENT.equalsIgnoreCase(disposition)) {
				parsedComponents.attachmentList.put(parseResourceName(parseContentID(currentPart), parseFileName(currentPart)), ds);
			} else if (disposition == null || Part.INLINE.equalsIgnoreCase(disposition)) {
				if (parseContentID(currentPart) != null) {
					parsedComponents.cidMap.put(parseContentID(currentPart), ds);
				} else {
					// contentID missing -> treat as standard attachment
					parsedComponents.attachmentList.put(parseResourceName(null, parseFileName(currentPart)), ds);
				}
			} else {
				throw new IllegalStateException("invalid attachment type");
			}
		}
	}

	@SuppressWarnings("StatementWithEmptyBody")
	private static void parseHeader(final Header header, @Nonnull final ParsedMimeMessageComponents parsedComponents) {
		if (isEmailHeader(header, "Disposition-Notification-To")) {
			parsedComponents.dispositionNotificationTo = createAddress(header, "Disposition-Notification-To");
		} else if (isEmailHeader(header, "Return-Receipt-To")) {
			parsedComponents.returnReceiptTo = createAddress(header, "Return-Receipt-To");
		} else if (isEmailHeader(header, "Return-Path")) {
			parsedComponents.bounceToAddress = createAddress(header, "Return-Path");
		} else if (!HEADERS_TO_IGNORE.contains(header.getName())) {
			parsedComponents.headers.put(header.getName(), header.getValue());
		} else {
			// header recognized, but not relevant (see #HEADERS_TO_IGNORE)
		}
	}
<<<<<<< HEAD
	
	private static boolean isEmailHeader(Header header, String emailHeaderName) {
		return header.getName().equals(emailHeaderName) &&
				!MiscUtil.valueNullOrEmpty(header.getValue()) &&
				!header.getValue().equals("<>");
	}
	
=======

>>>>>>> e57d7797
	@SuppressWarnings("WeakerAccess")
	public static String parseFileName(@Nonnull final Part currentPart) {
		try {
			return currentPart.getFileName();
		} catch (final MessagingException e) {
			throw new MimeMessageParseException(MimeMessageParseException.ERROR_GETTING_FILENAME, e);
		}
	}
<<<<<<< HEAD
	
	/**
	 * @return Returns the "method" part from the Calendar content type (such as "{@code text/calendar; charset="UTF-8"; method="REQUEST"}").
	 */
	@SuppressWarnings("WeakerAccess")
	public static String parseCalendarMethod(@Nonnull MimePart currentPart) {
		Pattern compile = Pattern.compile("method=\"(.*?)\"");
		final String contentType;
		try {
			contentType = currentPart.getDataHandler().getContentType();
		} catch (final MessagingException e) {
			throw new MimeMessageParseException(MimeMessageParseException.ERROR_GETTING_CALENDAR_CONTENTTYPE, e);
		}
		Matcher matcher = compile.matcher(contentType);
		Preconditions.assumeTrue(matcher.find(), "Calendar METHOD not found in bodypart content type");
		return matcher.group(1);
	}
	
=======

>>>>>>> e57d7797
	@SuppressWarnings("WeakerAccess")
	@Nullable
	public static String parseContentID(@Nonnull final MimePart currentPart) {
		try {
			return currentPart.getContentID();
		} catch (final MessagingException e) {
			throw new MimeMessageParseException(MimeMessageParseException.ERROR_GETTING_CONTENT_ID, e);
		}
	}

	@SuppressWarnings("WeakerAccess")
	public static MimeBodyPart getBodyPartAtIndex(final Multipart parentMultiPart, final int index) {
		try {
			return (MimeBodyPart) parentMultiPart.getBodyPart(index);
		} catch (final MessagingException e) {
			throw new MimeMessageParseException(format(MimeMessageParseException.ERROR_GETTING_BODYPART_AT_INDEX, index), e);
		}
	}

	@SuppressWarnings("WeakerAccess")
	public static int countBodyParts(final Multipart mp) {
		try {
			return mp.getCount();
		} catch (final MessagingException e) {
			throw new MimeMessageParseException(MimeMessageParseException.ERROR_PARSING_MULTIPART_COUNT, e);
		}
	}
<<<<<<< HEAD
	
	@SuppressWarnings({"WeakerAccess", "unchecked"})
=======

	@SuppressWarnings("WeakerAccess")
>>>>>>> e57d7797
	public static <T> T parseContent(@Nonnull final MimePart currentPart) {
		try {
			return (T) currentPart.getContent();
		} catch (IOException | MessagingException e) {
			throw new MimeMessageParseException(MimeMessageParseException.ERROR_PARSING_CONTENT, e);
		}
	}

	@SuppressWarnings("WeakerAccess")
	public static String parseDisposition(@Nonnull final MimePart currentPart) {
		try {
			return currentPart.getDisposition();
		} catch (final MessagingException e) {
			throw new MimeMessageParseException(MimeMessageParseException.ERROR_PARSING_DISPOSITION, e);
		}
	}

	@Nonnull
	private static String parseResourceName(@Nullable final String possibleWrappedContentID, @Nonnull final String fileName) {
		if (!valueNullOrEmpty(possibleWrappedContentID)) {
			// https://regex101.com/r/46ulb2/1
			String unwrappedContentID = possibleWrappedContentID.replaceAll("^<?(.*?)>?$", "$1");
			String extension = (!valueNullOrEmpty(fileName) && fileName.contains("."))
					? fileName.substring(fileName.lastIndexOf("."))
					: "";
			return (unwrappedContentID.endsWith(extension)) ? unwrappedContentID : unwrappedContentID + extension;
		} else {
			return fileName;
		}
	}

	@SuppressWarnings("WeakerAccess")
	@Nonnull
	public static List<Header> retrieveAllHeaders(@Nonnull final MimePart part) {
		try {
			return Collections.list(part.getAllHeaders());
		} catch (final MessagingException e) {
			throw new MimeMessageParseException(MimeMessageParseException.ERROR_GETTING_ALL_HEADERS, e);
		}
	}

	@Nonnull
	private static InternetAddress createAddress(final Header header, final String typeOfAddress) {
		try {
			return new InternetAddress(header.getValue());
		} catch (final AddressException e) {
			throw new MimeMessageParseException(format(MimeMessageParseException.ERROR_PARSING_ADDRESS, typeOfAddress), e);
		}
	}

	/**
	 * Checks whether the MimePart contains an object of the given mime type.
	 *
	 * @param part     the current MimePart
	 * @param mimeType the mime type to check
	 * @return {@code true} if the MimePart matches the given mime type, {@code false} otherwise
	 */
	@SuppressWarnings("WeakerAccess")
	public static boolean isMimeType(@Nonnull final MimePart part, @Nonnull final String mimeType) {
		// Do not use part.isMimeType(String) as it is broken for MimeBodyPart
		// and does not really check the actual content type.

		try {
			final ContentType contentType = new ContentType(retrieveDataHandler(part).getContentType());
			return contentType.match(mimeType);
		} catch (final ParseException ex) {
			return retrieveContentType(part).equalsIgnoreCase(mimeType);
		}
	}

	@SuppressWarnings("WeakerAccess")
	public static String retrieveContentType(@Nonnull final MimePart part) {
		try {
			return part.getContentType();
		} catch (final MessagingException e) {
			throw new MimeMessageParseException(MimeMessageParseException.ERROR_GETTING_CONTENT_TYPE, e);
		}
	}

	@SuppressWarnings("WeakerAccess")
	public static DataHandler retrieveDataHandler(@Nonnull final MimePart part) {
		try {
			return part.getDataHandler();
		} catch (final MessagingException e) {
			throw new MimeMessageParseException(MimeMessageParseException.ERROR_GETTING_DATAHANDLER, e);
		}
	}

	/**
	 * Parses the MimePart to create a DataSource.
	 *
	 * @param part the current part to be processed
	 * @return the DataSource
	 */
	@Nonnull
	private static DataSource createDataSource(@Nonnull final MimePart part) {
		final DataHandler dataHandler = retrieveDataHandler(part);
		final DataSource dataSource = dataHandler.getDataSource();
		final String contentType = parseBaseMimeType(dataSource.getContentType());
		final byte[] content = readContent(retrieveInputStream(dataSource));
		final ByteArrayDataSource result = new ByteArrayDataSource(content, contentType);
		final String dataSourceName = parseDataSourceName(part, dataSource);

		result.setName(dataSourceName);
		return result;
	}

	@SuppressWarnings("WeakerAccess")
	public static InputStream retrieveInputStream(final DataSource dataSource) {
		try {
			return dataSource.getInputStream();
		} catch (final IOException e) {
			throw new MimeMessageParseException(MimeMessageParseException.ERROR_GETTING_INPUTSTREAM, e);
		}
	}

	@Nullable
	private static String parseDataSourceName(@Nonnull final Part part, @Nonnull final DataSource dataSource) {
		final String result = !valueNullOrEmpty(dataSource.getName()) ? dataSource.getName() : parseFileName(part);
		return !valueNullOrEmpty(result) ? decodeText(result) : null;
	}

	@Nonnull
	private static String decodeText(@Nonnull final String result) {
		try {
			return MimeUtility.decodeText(result);
		} catch (final UnsupportedEncodingException e) {
			throw new MimeMessageParseException(MimeMessageParseException.ERROR_DECODING_TEXT, e);
		}
	}

	@Nonnull
	private static byte[] readContent(@Nonnull final InputStream is) {
		final BufferedInputStream isReader = new BufferedInputStream(is);
		final ByteArrayOutputStream os = new ByteArrayOutputStream();
		final BufferedOutputStream osWriter = new BufferedOutputStream(os);

		int ch;
		try {
			while ((ch = isReader.read()) != -1) {
				osWriter.write(ch);
			}
			osWriter.flush();
			final byte[] result = os.toByteArray();
			osWriter.close();
			return result;
		} catch (final IOException e) {
			throw new MimeMessageParseException(MimeMessageParseException.ERROR_READING_CONTENT, e);
		}
	}

	/**
	 * @param fullMimeType the mime type from the mail api
	 * @return The real mime type
	 */
	@Nonnull
	private static String parseBaseMimeType(@Nonnull final String fullMimeType) {
		final int pos = fullMimeType.indexOf(';');
		if (pos >= 0) {
			return fullMimeType.substring(0, pos);
		}
		return fullMimeType;
	}


	@SuppressWarnings("WeakerAccess")
	@Nonnull
	public static List<InternetAddress> parseToAddresses(@Nonnull final MimeMessage mimeMessage) {
		return parseInternetAddresses(retrieveRecipients(mimeMessage, RecipientType.TO));
	}

	@SuppressWarnings("WeakerAccess")
	@Nonnull
	public static List<InternetAddress> parseCcAddresses(@Nonnull final MimeMessage mimeMessage) {
		return parseInternetAddresses(retrieveRecipients(mimeMessage, RecipientType.CC));
	}

	@SuppressWarnings("WeakerAccess")
	@Nonnull
	public static List<InternetAddress> parseBccAddresses(@Nonnull final MimeMessage mimeMessage) {
		return parseInternetAddresses(retrieveRecipients(mimeMessage, RecipientType.BCC));
	}

	@SuppressWarnings("WeakerAccess")
	@Nullable
	public static Address[] retrieveRecipients(@Nonnull final MimeMessage mimeMessage, final RecipientType recipientType) {
		try {
			return mimeMessage.getRecipients(recipientType);
		} catch (final MessagingException e) {
			throw new MimeMessageParseException(format(MimeMessageParseException.ERROR_GETTING_RECIPIENTS, recipientType), e);
		}
	}

	@Nonnull
	private static List<InternetAddress> parseInternetAddresses(@Nullable final Address[] recipients) {
		final List<Address> addresses = (recipients != null) ? Arrays.asList(recipients) : new ArrayList<Address>();
		final List<InternetAddress> mailAddresses = new ArrayList<>();
		for (final Address address : addresses) {
			if (address instanceof InternetAddress) {
				mailAddresses.add((InternetAddress) address);
			}
		}
		return mailAddresses;
	}

	@SuppressWarnings("WeakerAccess")
	@Nullable
	public static InternetAddress parseFromAddress(@Nonnull final MimeMessage mimeMessage) {
		try {
			final Address[] addresses = mimeMessage.getFrom();
			return (addresses == null || addresses.length == 0) ? null : (InternetAddress) addresses[0];
		} catch (final MessagingException e) {
			throw new MimeMessageParseException(MimeMessageParseException.ERROR_PARSING_FROMADDRESS, e);
		}
	}

	@SuppressWarnings("WeakerAccess")
	@Nullable
	public static InternetAddress parseReplyToAddresses(@Nonnull final MimeMessage mimeMessage) {
		try {
			final Address[] addresses = mimeMessage.getReplyTo();
			return (addresses == null || addresses.length == 0) ? null : (InternetAddress) addresses[0];
		} catch (final MessagingException e) {
			throw new MimeMessageParseException(MimeMessageParseException.ERROR_PARSING_REPLY_TO_ADDRESSES, e);
		}
	}

	@Nullable
	public static String parseSubject(@Nonnull final MimeMessage mimeMessage) {
		try {
			return mimeMessage.getSubject();
		} catch (final MessagingException e) {
			throw new MimeMessageParseException(MimeMessageParseException.ERROR_GETTING_SUBJECT, e);
		}
	}


	@SuppressWarnings("WeakerAccess")
	@Nullable
	public static String parseMessageId(@Nonnull final MimeMessage mimeMessage) {
		try {
			return mimeMessage.getMessageID();
		} catch (final MessagingException e) {
			throw new MimeMessageParseException(MimeMessageParseException.ERROR_GETTING_MESSAGE_ID, e);
		}
	}

	private static void moveInvalidEmbeddedResourcesToAttachments(ParsedMimeMessageComponents parsedComponents) {
		final String htmlContent = parsedComponents.htmlContent;
		for (Map.Entry<String, DataSource> cidEntry : parsedComponents.cidMap.entrySet()) {
			String cid = extractCID(cidEntry.getKey());
			if (htmlContent == null || !htmlContent.contains("cid:" + cid)) {
				parsedComponents.attachmentList.put(cid, cidEntry.getValue());
				parsedComponents.cidMap.remove(cidEntry.getKey());
			}
		}
	}

	public static class ParsedMimeMessageComponents {
		private final Map<String, DataSource> attachmentList = new TreeMap<>();
		private final Map<String, DataSource> cidMap = new TreeMap<>();
		private final Map<String, Object> headers = new HashMap<>();
		private final List<InternetAddress> toAddresses = new ArrayList<>();
		private final List<InternetAddress> ccAddresses = new ArrayList<>();
		private final List<InternetAddress> bccAddresses = new ArrayList<>();
		private String messageId;
		private String subject;
		private InternetAddress fromAddress;
		private InternetAddress replyToAddresses;
		private InternetAddress dispositionNotificationTo;
		private InternetAddress returnReceiptTo;
		private InternetAddress bounceToAddress;
<<<<<<< HEAD
		private final StringBuilder plainContent= new StringBuilder();
		private final StringBuilder htmlContent= new StringBuilder();
		private String calendarMethod;
		private String calendarContent;
=======
		private String plainContent;
		private String htmlContent;

>>>>>>> e57d7797
		public String getMessageId() {
			return messageId;
		}

		public Map<String, DataSource> getAttachmentList() {
			return attachmentList;
		}

		public Map<String, DataSource> getCidMap() {
			return cidMap;
		}

		public Map<String, Object> getHeaders() {
			return headers;
		}

		public List<InternetAddress> getToAddresses() {
			return toAddresses;
		}

		public List<InternetAddress> getCcAddresses() {
			return ccAddresses;
		}

		public List<InternetAddress> getBccAddresses() {
			return bccAddresses;
		}

		public String getSubject() {
			return subject;
		}

		public InternetAddress getFromAddress() {
			return fromAddress;
		}

		public InternetAddress getReplyToAddresses() {
			return replyToAddresses;
		}

		public InternetAddress getDispositionNotificationTo() {
			return dispositionNotificationTo;
		}

		public InternetAddress getReturnReceiptTo() {
			return returnReceiptTo;
		}

		public InternetAddress getBounceToAddress() {
			return bounceToAddress;
		}

		public String getPlainContent() {
			return plainContent.length() == 0 ? null : plainContent.toString();
		}

		public String getHtmlContent() {
			return htmlContent.length() == 0 ? null : htmlContent.toString();
		}
		
		public String getCalendarContent() {
			return calendarContent;
		}
		
		public String getCalendarMethod() {
			return calendarMethod;
		}
	}
	
	/**
	 * DataContentHandler for text/calendar, based on {@link com.sun.mail.handlers.text_html}.
	 * <p>
	 * The unfortunate class name matches Java Mail's handler naming convention.
	 */
	static class text_calendar extends text_plain {
		private static final ActivationDataFlavor[] myDF = {
				new ActivationDataFlavor(String.class, "text/calendar", "iCalendar String")
		};
		
		@Override
		protected ActivationDataFlavor[] getDataFlavors() {
			return myDF;
		}
	}
}<|MERGE_RESOLUTION|>--- conflicted
+++ resolved
@@ -131,8 +131,7 @@
 		}
 
 		final String disposition = parseDisposition(currentPart);
-<<<<<<< HEAD
-		
+
 		if (isMimeType(currentPart, "text/plain") && !Part.ATTACHMENT.equalsIgnoreCase(disposition)) {
 			parsedComponents.plainContent.append(parseContent(currentPart));
 		} else if (isMimeType(currentPart, "text/html") && !Part.ATTACHMENT.equalsIgnoreCase(disposition)) {
@@ -140,13 +139,6 @@
 		} else if (isMimeType(currentPart, "text/calendar") && parsedComponents.calendarContent == null && !Part.ATTACHMENT.equalsIgnoreCase(disposition)) {
 			parsedComponents.calendarContent = parseContent(currentPart);
 			parsedComponents.calendarMethod = parseCalendarMethod(currentPart);
-=======
-
-		if (isMimeType(currentPart, "text/plain") && parsedComponents.plainContent == null && !Part.ATTACHMENT.equalsIgnoreCase(disposition)) {
-			parsedComponents.plainContent = parseContent(currentPart);
-		} else if (isMimeType(currentPart, "text/html") && parsedComponents.htmlContent == null && !Part.ATTACHMENT.equalsIgnoreCase(disposition)) {
-			parsedComponents.htmlContent = parseContent(currentPart);
->>>>>>> e57d7797
 		} else if (isMimeType(currentPart, "multipart/*")) {
 			final Multipart mp = parseContent(currentPart);
 			for (int i = 0, count = countBodyParts(mp); i < count; i++) {
@@ -184,7 +176,6 @@
 			// header recognized, but not relevant (see #HEADERS_TO_IGNORE)
 		}
 	}
-<<<<<<< HEAD
 	
 	private static boolean isEmailHeader(Header header, String emailHeaderName) {
 		return header.getName().equals(emailHeaderName) &&
@@ -192,9 +183,6 @@
 				!header.getValue().equals("<>");
 	}
 	
-=======
-
->>>>>>> e57d7797
 	@SuppressWarnings("WeakerAccess")
 	public static String parseFileName(@Nonnull final Part currentPart) {
 		try {
@@ -203,7 +191,6 @@
 			throw new MimeMessageParseException(MimeMessageParseException.ERROR_GETTING_FILENAME, e);
 		}
 	}
-<<<<<<< HEAD
 	
 	/**
 	 * @return Returns the "method" part from the Calendar content type (such as "{@code text/calendar; charset="UTF-8"; method="REQUEST"}").
@@ -222,9 +209,6 @@
 		return matcher.group(1);
 	}
 	
-=======
-
->>>>>>> e57d7797
 	@SuppressWarnings("WeakerAccess")
 	@Nullable
 	public static String parseContentID(@Nonnull final MimePart currentPart) {
@@ -252,13 +236,8 @@
 			throw new MimeMessageParseException(MimeMessageParseException.ERROR_PARSING_MULTIPART_COUNT, e);
 		}
 	}
-<<<<<<< HEAD
-	
+
 	@SuppressWarnings({"WeakerAccess", "unchecked"})
-=======
-
-	@SuppressWarnings("WeakerAccess")
->>>>>>> e57d7797
 	public static <T> T parseContent(@Nonnull final MimePart currentPart) {
 		try {
 			return (T) currentPart.getContent();
@@ -531,16 +510,10 @@
 		private InternetAddress dispositionNotificationTo;
 		private InternetAddress returnReceiptTo;
 		private InternetAddress bounceToAddress;
-<<<<<<< HEAD
 		private final StringBuilder plainContent= new StringBuilder();
 		private final StringBuilder htmlContent= new StringBuilder();
 		private String calendarMethod;
-		private String calendarContent;
-=======
-		private String plainContent;
-		private String htmlContent;
-
->>>>>>> e57d7797
+private String calendarContent;
 		public String getMessageId() {
 			return messageId;
 		}
