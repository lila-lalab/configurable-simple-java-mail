--- conflicted
+++ resolved
@@ -87,7 +87,23 @@
             <optional>true</optional>
         </dependency>
 
-<<<<<<< HEAD
+        <!-- Logging -->
+        <dependency>
+            <groupId>org.apache.logging.log4j</groupId>
+            <artifactId>log4j-slf4j-impl</artifactId>
+            <scope>runtime</scope>
+        </dependency>
+        <dependency>
+            <groupId>org.apache.logging.log4j</groupId>
+            <artifactId>log4j-api</artifactId>
+            <scope>runtime</scope>
+        </dependency>
+        <dependency>
+            <groupId>org.apache.logging.log4j</groupId>
+            <artifactId>log4j-core</artifactId>
+            <scope>runtime</scope>
+        </dependency>
+
         <!-- needed for converting the CLI options structure to binary format for quicker CLI startup -->
         <dependency>
             <groupId>com.esotericsoftware</groupId>
@@ -108,34 +124,23 @@
             <version>0.2.6</version>
         </dependency>
 
-=======
->>>>>>> f44ee135
         <!-- Logging -->
         <dependency>
             <groupId>org.apache.logging.log4j</groupId>
             <artifactId>log4j-slf4j-impl</artifactId>
-<<<<<<< HEAD
             <version>2.13.2</version>
-=======
->>>>>>> f44ee135
             <scope>runtime</scope>
         </dependency>
         <dependency>
             <groupId>org.apache.logging.log4j</groupId>
             <artifactId>log4j-api</artifactId>
-<<<<<<< HEAD
             <version>2.13.2</version>
-=======
->>>>>>> f44ee135
             <scope>runtime</scope>
         </dependency>
         <dependency>
             <groupId>org.apache.logging.log4j</groupId>
             <artifactId>log4j-core</artifactId>
-<<<<<<< HEAD
             <version>2.13.2</version>
-=======
->>>>>>> f44ee135
             <scope>runtime</scope>
         </dependency>
 
