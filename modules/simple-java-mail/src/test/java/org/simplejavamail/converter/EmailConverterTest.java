--- conflicted
+++ resolved
@@ -122,11 +122,7 @@
 		Email s2 = EmailConverter.outlookMsgToEmail(new File(RESOURCE_TEST_MESSAGES + "/#318 Email with nodata-attachment2.msg"));
 		assertThat(s2.getAttachments()).extracting("name").containsExactlyInAnyOrder("ETS Andre Glotz SA CP 1.doc");
 	}
-<<<<<<< HEAD
 	
-=======
-
->>>>>>> 846a746a
 	@Test
 	public void testIt() {
 		Email s1 = EmailConverter.emlToEmail(new File(RESOURCE_TEST_MESSAGES + "/#332 Email with problematic embedded image.eml"));
