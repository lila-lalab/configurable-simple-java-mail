--- conflicted
+++ resolved
@@ -124,11 +124,7 @@
 	/**
 	 * Extracts the content of a MimeMessage recursively.
 	 */
-<<<<<<< HEAD
-	public static ParsedMimeMessageComponents parseMimeMessage(@NotNull final MimeMessage mimeMessage, boolean attachmentData) {
-=======
-	public static ParsedMimeMessageComponents parseMimeMessage(@NotNull final MimeMessage mimeMessage, final boolean fetchAttachmentData) {
->>>>>>> 968ce458
+	public static ParsedMimeMessageComponents parseMimeMessage(@NotNull final MimeMessage mimeMessage, boolean fetchAttachmentData) {
 		final ParsedMimeMessageComponents parsedComponents = new ParsedMimeMessageComponents();
 		parsedComponents.messageId = parseMessageId(mimeMessage);
 		parsedComponents.sentDate = parseSentDate(mimeMessage);
@@ -138,21 +134,12 @@
 		parsedComponents.bccAddresses.addAll(parseBccAddresses(mimeMessage));
 		parsedComponents.fromAddress = parseFromAddress(mimeMessage);
 		parsedComponents.replyToAddresses = parseReplyToAddresses(mimeMessage);
-<<<<<<< HEAD
-		parseMimePartTree(mimeMessage, parsedComponents, attachmentData);
-=======
 		parseMimePartTree(mimeMessage, parsedComponents, fetchAttachmentData);
->>>>>>> 968ce458
 		moveInvalidEmbeddedResourcesToAttachments(parsedComponents);
 		return parsedComponents;
 	}
 
-<<<<<<< HEAD
-	private static void parseMimePartTree(@NotNull final MimePart currentPart, @NotNull final ParsedMimeMessageComponents parsedComponents,
-			boolean attachmentData) {
-=======
 	private static void parseMimePartTree(@NotNull final MimePart currentPart, @NotNull final ParsedMimeMessageComponents parsedComponents, final boolean fetchAttachmentData) {
->>>>>>> 968ce458
 		for (final Header header : retrieveAllHeaders(currentPart)) {
 			parseHeader(header, parsedComponents);
 		}
@@ -169,17 +156,10 @@
 		} else if (isMimeType(currentPart, "multipart/*")) {
 			final Multipart mp = parseContent(currentPart);
 			for (int i = 0, count = countBodyParts(mp); i < count; i++) {
-<<<<<<< HEAD
-				parseMimePartTree(getBodyPartAtIndex(mp, i), parsedComponents, attachmentData);
-			}
-		} else {
-			final DataSource ds = createDataSource(currentPart, attachmentData);
-=======
 				parseMimePartTree(getBodyPartAtIndex(mp, i), parsedComponents, fetchAttachmentData);
 			}
 		} else {
 			final DataSource ds = createDataSource(currentPart, fetchAttachmentData);
->>>>>>> 968ce458
 			// if the diposition is not provided, for now the part should be treated as inline (later non-embedded inline attachments are moved)
 			if (Part.ATTACHMENT.equalsIgnoreCase(disposition)) {
 				parsedComponents.attachmentList.add(new SimpleEntry<>(parseResourceNameOrUnnamed(parseContentID(currentPart), parseFileName(currentPart)), ds));
@@ -400,46 +380,27 @@
 	 * @return the DataSource
 	 */
 	@NotNull
-<<<<<<< HEAD
-	private static DataSource createDataSource(@NotNull final MimePart part, boolean attachmentData) {
-		final DataHandler dataHandler = retrieveDataHandler(part);
-		final DataSource dataSource = dataHandler.getDataSource();
-
-		if (attachmentData) {
-			final String contentType = parseBaseMimeType(dataSource.getContentType());
-			final byte[] content = readContent(retrieveInputStream(dataSource));
-			final ByteArrayDataSource result = new ByteArrayDataSource(content, contentType);
-			final String dataSourceName = parseDataSourceName(part, dataSource);
-
-			result.setName(dataSourceName);
-			return result;
-		}
-		else {
-			return dataSource;
-		}
-=======
 	private static DataSource createDataSource(@NotNull final MimePart part, final boolean fetchAttachmentData) {
 		final DataSource dataSource = retrieveDataHandler(part).getDataSource();
 		final String dataSourceName = parseDataSourceName(part, dataSource);
-		final String contentType = parseBaseMimeType(dataSource.getContentType());
+			final String contentType = parseBaseMimeType(dataSource.getContentType());
 		return createByteArrayDataSource(dataSource, dataSourceName, contentType, fetchAttachmentData);
->>>>>>> 968ce458
-	}
-	
+	}
+
 	@NotNull
 	private static ByteArrayDataSource createByteArrayDataSource(DataSource dataSource, String dataSourceName, String contentType, boolean fetchAttachmentData) {
 		final InputStream is = retrieveInputStream(dataSource);
 		try {
 			final ByteArrayDataSource result = fetchAttachmentData
-											   ? new ByteArrayDataSource(readContent(is), contentType)
-											   : new ByteArrayDataSource(is, contentType);
+					? new ByteArrayDataSource(readContent(is), contentType)
+					: new ByteArrayDataSource(is, contentType);
 			result.setName(dataSourceName);
 			return result;
 		} catch (IOException e) {
 			throw new MimeMessageParseException(MimeMessageParseException.ERROR_GETTING_INPUTSTREAM, e);
 		}
 	}
-	
+
 	@SuppressWarnings("WeakerAccess")
 	public static InputStream retrieveInputStream(final DataSource dataSource) {
 		try {
