--- conflicted
+++ resolved
@@ -13,16 +13,13 @@
 
 	private static final boolean BATCH_SUPPORT_CLASS_AVAILABLE = MiscUtil.classAvailable("org.simplejavamail.internal.batchsupport.BatchSupport");
 	private static final boolean SMIME_SUPPORT_CLASS_AVAILABLE = MiscUtil.classAvailable("org.simplejavamail.internal.smimesupport.SMIMESupport");
-<<<<<<< HEAD
-=======
-	
->>>>>>> 07ee03c4
+
 	private static final Map<Class, Object> LOADED_MODULES = new HashMap<>();
 
 	// used from junit tests
 	private static final Collection<Class> FORCED_DISABLED_MODULES = new ArrayList<>();
 	private static final Collection<Class> FORCED_RECHECK_MODULES = new ArrayList<>();
-	
+
 	public static void clearLoadedModules() {
 		LOADED_MODULES.clear();
 	}
@@ -87,27 +84,19 @@
 		}
 		return (BatchModule) LOADED_MODULES.get(BatchModule.class);
 	}
-	
+
 	public static boolean batchModuleAvailable() {
-<<<<<<< HEAD
-		return !FORCED_DISABLED_MODULES.contains(BatchModule.class) && BATCH_SUPPORT_CLASS_AVAILABLE;
-=======
 		return !FORCED_DISABLED_MODULES.contains(BatchModule.class) &&
 				((FORCED_RECHECK_MODULES.contains(BatchModule.class) &&
 						MiscUtil.classAvailable("org.simplejavamail.internal.batchsupport.BatchSupport")) ||
 						BATCH_SUPPORT_CLASS_AVAILABLE);
->>>>>>> 07ee03c4
 	}
-	
+
 	public static boolean smimeModuleAvailable() {
-<<<<<<< HEAD
-		return !FORCED_DISABLED_MODULES.contains(SMIMEModule.class) && SMIME_SUPPORT_CLASS_AVAILABLE;
-=======
 		return !FORCED_DISABLED_MODULES.contains(SMIMEModule.class) &&
 				((FORCED_RECHECK_MODULES.contains(SMIMEModule.class) &&
 						MiscUtil.classAvailable("org.simplejavamail.internal.smimesupport.SMIMESupport")) ||
 						SMIME_SUPPORT_CLASS_AVAILABLE);
->>>>>>> 07ee03c4
 	}
 
 	@SuppressWarnings("unchecked")
@@ -124,13 +113,13 @@
 			throw new ModuleLoaderException(format(ModuleLoaderException.ERROR_LOADING_MODULE, moduleName), e);
 		}
 	}
-	
+
 	// used from junit tests (using reflection, because it's invisible in the core-module)
 	@SuppressWarnings("unused")
 	public static void _forceDisableBatchModule() {
 		FORCED_DISABLED_MODULES.add(BatchModule.class);
 	}
-	
+
 	// used from junit tests (using reflection, because it's invisible in the core-module)
 	@SuppressWarnings("unused")
 	public static void _forceRecheckModule() {
