--- conflicted
+++ resolved
@@ -6,11 +6,7 @@
     <parent>
         <groupId>com.github.bbottema</groupId>
         <artifactId>modular-project-parent</artifactId>
-<<<<<<< HEAD
         <version>1.0.30</version>
-=======
-        <version>1.0.24</version>
->>>>>>> d4c2d61b
     </parent>
 
     <groupId>org.simplejavamail</groupId>
